"""Sphinx configuration for tinybuild."""

import os.path as op
import sphinx
from sphinx_gallery.scrapers import matplotlib_scraper
from sphinx_gallery.sorting import FileNameSortKey


class matplotlib_format_scraper:
    """Calls Matplotlib scraper, passing required `format` kwarg for testing."""

    def __repr__(self):
        return self.__class__.__name__

    def __call__(self, block, block_vars, gallery_conf):
        """Call Matplotlib scraper with required `format` kwarg for testing."""
        kwargs = dict()
        if (
            op.basename(block_vars["target_file"]) == "plot_svg.py"
            and gallery_conf["builder_name"] != "latex"
        ):
            kwargs["format"] = "svg"
        elif (
            op.basename(block_vars["target_file"]) == "plot_webp.py"
            and gallery_conf["builder_name"] != "latex"
        ):
            kwargs["format"] = "webp"
        return matplotlib_scraper(block, block_vars, gallery_conf, **kwargs)


class ResetArgv:
    """Provide `reset_argv` callable returning required `sys.argv` for test."""

    def __repr__(self):
        return "ResetArgv"

    def __call__(self, sphinx_gallery_conf, script_vars):
        """Return 'plot' arg if 'plot_command_line_args' example, for testing."""
        if "plot_command_line_args.py" in script_vars["src_file"]:
            return ["plot"]
        else:
            return []


def _raise(*args, **kwargs):
    import matplotlib.pyplot as plt

    plt.close("all")
    raise ValueError(
        "zero-size array to reduction operation minimum which " "has no identity"
    )


class MockScrapeProblem:
    """Used in 'reset_modules' to mock error during scraping."""

    def __init__(self):
        from matplotlib.colors import colorConverter

        self._orig = colorConverter.to_rgba

    def __repr__(self):
        return "MockScrapeProblem"

    def __call__(self, gallery_conf, fname):
        """Raise error for 'scraper_broken' example."""
        from matplotlib.colors import colorConverter

        if "scraper_broken" in fname:
            colorConverter.to_rgba = _raise
        else:
            colorConverter.to_rgba = self._orig


extensions = [
    "sphinx.ext.autodoc",
    "sphinx.ext.napoleon",
    "sphinx.ext.autosummary",
    "sphinx.ext.intersphinx",
    "sphinx_gallery.gen_gallery",
    "sphinx.ext.graphviz",
    "jupyterlite_sphinx",
]
templates_path = ["_templates"]
autosummary_generate = True
source_suffix = ".rst"
master_doc = "index"
exclude_patterns = ["_build"]
intersphinx_mapping = {
    "python": ("https://docs.python.org/3", None),
    "numpy": ("https://numpy.org/doc/stable/", None),
    "matplotlib": ("https://matplotlib.org/stable/", None),
    "joblib": ("https://joblib.readthedocs.io/en/latest", None),
}


def notebook_modification_function(notebook_content, notebook_filename):
    """Implement JupyterLite-specific modifications of notebooks."""
    source = f"JupyterLite-specific change for {notebook_filename}"
    markdown_cell = {"cell_type": "markdown", "metadata": {}, "source": source}
    notebook_content["cells"] = [markdown_cell] + notebook_content["cells"]


sphinx_gallery_conf = {
    "doc_module": ("sphinx_gallery",),
    "reference_url": {
        "sphinx_gallery": None,
        "scipy": "http://docs.scipy.org/doc/scipy/wrong_url",  # bad one
    },
    "binder": {
        "org": "sphinx-gallery",
        "repo": "sphinx-gallery.github.io",
        "branch": "master",
        "binderhub_url": "https://mybinder.org",
        "dependencies": "./binder/requirements.txt",
        "notebooks_dir": "notebooks",
        "use_jupyter_lab": True,
    },
    "jupyterlite": {"notebook_modification_function": notebook_modification_function},
    "examples_dirs": ["../examples/", "../examples_with_rst/", "../examples_rst_index"],
    "reset_argv": ResetArgv(),
    "reset_modules": (MockScrapeProblem(), "matplotlib"),
    "gallery_dirs": [
        "auto_examples",
        "auto_examples_with_rst",
        "auto_examples_rst_index",
    ],
    "backreferences_dir": "gen_modules/backreferences",
    "within_subsection_order": FileNameSortKey,
    "image_scrapers": (matplotlib_format_scraper(),),
    "expected_failing_examples": [
        "../examples/future/plot_future_imports_broken.py",
        "../examples/plot_scraper_broken.py",
    ],
<<<<<<< HEAD
    'show_memory': True,
    'compress_images': ('images', 'thumbnails'),
    'junit': op.join('sphinx-gallery', 'junit-results.xml'),
    'matplotlib_animations': True,
    'pypandoc': True,
    'image_srcset': ["2x"],
    'exclude_implicit_doc': ['figure_rst'],
    'show_api_usage': True,
    'copyfile_regex': r'.*\.rst',
    'recommender': {'enable': True, 'n_examples': 5},
=======
    "show_memory": True,
    "compress_images": ("images", "thumbnails"),
    "junit": op.join("sphinx-gallery", "junit-results.xml"),
    "matplotlib_animations": True,
    "pypandoc": True,
    "image_srcset": ["2x"],
    "exclude_implicit_doc": ["figure_rst"],
    "show_api_usage": True,
    "copyfile_regex": r".*\.rst",
>>>>>>> bab529b5
}
nitpicky = True
highlight_language = "python3"
html_static_path = ["_static_nonstandard"]


class ReportChanged:
    """For logging files changed by connecting to Sphinx `env-get-outdated` event."""

    def __repr__(self):
        return "ReportChanged"

    def __call__(self, app, env, added, changed, removed):
        """Log files that have changed."""
        from sphinx.util.console import bold

        logger = sphinx.util.logging.getLogger("sphinx-gallery")
        if changed:
            logger.info(bold(f"\nFiles changed ({len(changed)}):"))
            for fname in sorted(changed):
                logger.info(f"     - {fname}")
        return []


def setup(app):
    """Setup Sphinx."""
    app.connect("env-get-outdated", ReportChanged())<|MERGE_RESOLUTION|>--- conflicted
+++ resolved
@@ -132,18 +132,6 @@
         "../examples/future/plot_future_imports_broken.py",
         "../examples/plot_scraper_broken.py",
     ],
-<<<<<<< HEAD
-    'show_memory': True,
-    'compress_images': ('images', 'thumbnails'),
-    'junit': op.join('sphinx-gallery', 'junit-results.xml'),
-    'matplotlib_animations': True,
-    'pypandoc': True,
-    'image_srcset': ["2x"],
-    'exclude_implicit_doc': ['figure_rst'],
-    'show_api_usage': True,
-    'copyfile_regex': r'.*\.rst',
-    'recommender': {'enable': True, 'n_examples': 5},
-=======
     "show_memory": True,
     "compress_images": ("images", "thumbnails"),
     "junit": op.join("sphinx-gallery", "junit-results.xml"),
@@ -153,7 +141,7 @@
     "exclude_implicit_doc": ["figure_rst"],
     "show_api_usage": True,
     "copyfile_regex": r".*\.rst",
->>>>>>> bab529b5
+    "recommender": {"enable": True, "n_examples": 5},
 }
 nitpicky = True
 highlight_language = "python3"
