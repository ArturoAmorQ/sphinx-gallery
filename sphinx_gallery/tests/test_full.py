# Author: Óscar Nájera
# License: 3-clause BSD
"""Test the SG pipeline used with Sphinx and tinybuild."""

import codecs
from io import StringIO
import os
import os.path as op
from pathlib import Path
import re
import shutil
import sys
import time
import glob
import json

from packaging.version import Version

from sphinx import __version__ as sphinx_version
from sphinx.application import Sphinx
from sphinx.errors import ExtensionError
from sphinx.util.docutils import docutils_namespace
from sphinx_gallery.utils import (
    _get_image,
    scale_image,
    _has_optipng,
    _has_pypandoc,
    _has_graphviz,
)

import pytest

# file inventory for tinybuild:

# total number of plot_*.py files in tinybuild/examples + examples_rst_index
# + examples_with_rst
N_EXAMPLES = 15 + 3 + 2
N_FAILING = 2
N_GOOD = N_EXAMPLES - N_FAILING  # galleries that run w/o error
# passthroughs and non-executed examples in examples + examples_rst_index
# + examples_with_rst
N_PASS = 3 + 0 + 2
# indices SG generates  (extra non-plot*.py file)
# + examples_rst_index + examples_with_rst
N_INDEX = 2 + 1 + 3
# SG execution times (examples + examples_rst_index + examples_with_rst + root-level)
N_EXECUTE = 2 + 3 + 1 + 1
# gen_modules + sg_api_usage + doc/index.rst + minigallery.rst
N_OTHER = 9 + 1 + 1 + 1 + 1
N_RST = N_EXAMPLES + N_PASS + N_INDEX + N_EXECUTE + N_OTHER
N_RST = f"({N_RST}|{N_RST - 1}|{N_RST - 2})"  # AppVeyor weirdness


@pytest.fixture(scope="module")
def sphinx_app(tmpdir_factory, req_mpl, req_pil):
    return _sphinx_app(tmpdir_factory, "html")


@pytest.fixture(scope="module")
def sphinx_dirhtml_app(tmpdir_factory, req_mpl, req_pil):
    return _sphinx_app(tmpdir_factory, "dirhtml")


def _sphinx_app(tmpdir_factory, buildername):
    # Skip if numpy not installed
    pytest.importorskip("numpy")

    temp_dir = (tmpdir_factory.getbasetemp() / f"root_{buildername}").strpath
    src_dir = op.join(op.dirname(__file__), "tinybuild")

    def ignore(src, names):
        return ("_build", "gen_modules", "auto_examples")

    shutil.copytree(src_dir, temp_dir, ignore=ignore)
    # For testing iteration, you can get similar behavior just doing `make`
    # inside the tinybuild/doc directory
    conf_dir = op.join(temp_dir, "doc")
    out_dir = op.join(conf_dir, "_build", buildername)
    toctrees_dir = op.join(conf_dir, "_build", "toctrees")
    # Avoid warnings about re-registration, see:
    # https://github.com/sphinx-doc/sphinx/issues/5038
    with docutils_namespace():
        app = Sphinx(
            conf_dir,
            conf_dir,
            out_dir,
            toctrees_dir,
            buildername=buildername,
            status=StringIO(),
            warning=StringIO(),
        )
        # need to build within the context manager
        # for automodule and backrefs to work
        app.build(False, [])
    return app


def test_timings(sphinx_app):
    """Test that a timings page is created."""
    out_dir = sphinx_app.outdir
    src_dir = sphinx_app.srcdir

    # local folder
    timings_rst = op.join(src_dir, "auto_examples", "sg_execution_times.rst")
    assert op.isfile(timings_rst)
    with codecs.open(timings_rst, "r", "utf-8") as fid:
        content = fid.read()
    assert ":ref:`sphx_glr_auto_examples_plot_numpy_matplotlib.py`" in content
    parenthetical = "(``plot_numpy_matplotlib.py``)"
    assert parenthetical in content
    # HTML output
    timings_html = op.join(out_dir, "auto_examples", "sg_execution_times.html")
    assert op.isfile(timings_html)
    with codecs.open(timings_html, "r", "utf-8") as fid:
        content = fid.read()
    assert 'href="plot_numpy_matplotlib.html' in content
    # printed
    status = sphinx_app._status.getvalue()
    fname = op.join("..", "examples", "plot_numpy_matplotlib.py")
    assert f"- {fname}: " in status


def test_api_usage(sphinx_app):
    """Test that an api usage page is created."""
    out_dir = sphinx_app.outdir
    src_dir = sphinx_app.srcdir
    # the rst file was empty but is removed in post-processing
    api_rst = op.join(src_dir, "sg_api_usage.rst")
    assert not op.isfile(api_rst)
    # HTML output
    api_html = op.join(out_dir, "sg_api_usage.html")
    assert op.isfile(api_html)
    with codecs.open(api_html, "r", "utf-8") as fid:
        content = fid.read()
    has_graphviz = _has_graphviz()
    # spot check references
    assert (
        'href="gen_modules/sphinx_gallery.gen_gallery.html'
        '#sphinx_gallery.gen_gallery.setup"'
    ) in content
    # check used and unused
    if has_graphviz:
        assert 'alt="API unused entries graph"' in content
        if sphinx_app.config.sphinx_gallery_conf["show_api_usage"]:
            assert 'alt="sphinx_gallery usage graph"' in content
        else:
            assert 'alt="sphinx_gallery usage graph"' not in content
        # check graph output
        assert 'src="_images/graphviz-' in content
    else:
        assert 'alt="API unused entries graph"' not in content
        assert 'alt="sphinx_gallery usage graph"' not in content
    # printed
    status = sphinx_app._status.getvalue()
    fname = op.join("..", "examples", "plot_numpy_matplotlib.py")
    assert f"- {fname}: " in status


def test_optipng(sphinx_app):
    """Test that optipng is detected."""
    status = sphinx_app._status.getvalue()
    w = sphinx_app._warning.getvalue()
    substr = "will not be optimized"
    if _has_optipng():
        assert substr not in w
    else:
        assert substr in w
    assert "optipng version" not in status.lower()  # catch the --version


def test_junit(sphinx_app, tmpdir):
    out_dir = sphinx_app.outdir
    junit_file = op.join(out_dir, "sphinx-gallery", "junit-results.xml")
    assert op.isfile(junit_file)
    with codecs.open(junit_file, "r", "utf-8") as fid:
        contents = fid.read()
    assert contents.startswith("<?xml")
    assert 'errors="0" failures="0"' in contents
    assert f'tests="{N_EXAMPLES}"' in contents
    assert "local_module" not in contents  # it's not actually run as an ex
    assert "expected example failure" in contents
    assert "<failure message" not in contents
    src_dir = sphinx_app.srcdir
    new_src_dir = op.join(str(tmpdir), "src")
    shutil.copytree(op.join(src_dir, "../"), new_src_dir)
    del src_dir
    new_src_dir = op.join(new_src_dir, "doc")
    new_out_dir = op.join(new_src_dir, "_build", "html")
    new_toctree_dir = op.join(new_src_dir, "_build", "toctrees")
    passing_fname = op.join(new_src_dir, "../examples", "plot_numpy_matplotlib.py")
    failing_fname = op.join(
        new_src_dir, "../examples", "future", "plot_future_imports_broken.py"
    )
    print("Names", passing_fname, failing_fname)
    shutil.move(passing_fname, passing_fname + ".temp")
    shutil.move(failing_fname, passing_fname)
    shutil.move(passing_fname + ".temp", failing_fname)
    with docutils_namespace():
        app = Sphinx(
            new_src_dir,
            new_src_dir,
            new_out_dir,
            new_toctree_dir,
            buildername="html",
            status=StringIO(),
        )
        # need to build within the context manager
        # for automodule and backrefs to work
        with pytest.raises(ExtensionError, match="Here is a summary of the "):
            app.build(False, [])
    junit_file = op.join(new_out_dir, "sphinx-gallery", "junit-results.xml")
    assert op.isfile(junit_file)
    with codecs.open(junit_file, "r", "utf-8") as fid:
        contents = fid.read()
    assert 'errors="0" failures="2"' in contents
    # this time we only ran the stale files
    assert f'tests="{N_FAILING + 1}"' in contents
    assert '<failure message="RuntimeError: Forcing' in contents
    assert "Passed even though it was marked to fail" in contents


def test_run_sphinx(sphinx_app):
    """Test basic outputs."""
    out_dir = str(sphinx_app.outdir)
    out_files = os.listdir(out_dir)
    assert "index.html" in out_files
    assert "auto_examples" in out_files
    assert "auto_examples_with_rst" in out_files
    assert "auto_examples_rst_index" in out_files
    generated_examples_dir = op.join(out_dir, "auto_examples")
    assert op.isdir(generated_examples_dir)
    # make sure that indices are properly being passed forward...
    files_to_check = [
        "auto_examples_rst_index/examp_subdir1/index.html",
        "auto_examples_rst_index/examp_subdir2/index.html",
        "auto_examples_rst_index/index.html",
    ]
    for f in files_to_check:
        assert op.isfile(out_dir + "/" + f)
    status = sphinx_app._status.getvalue()
    assert f"executed {N_GOOD} out of {N_EXAMPLES}" in status
    assert "after excluding 0" in status
    # intentionally have a bad URL in references
    warning = sphinx_app._warning.getvalue()
    want = ".*fetching .*wrong_url.*404.*"
    assert re.match(want, warning, re.DOTALL) is not None, warning


def test_thumbnail_path(sphinx_app, tmpdir):
    """Test sphinx_gallery_thumbnail_path."""
    import numpy as np

    # Make sure our thumbnail matches what it should be
    fname_orig = op.join(sphinx_app.srcdir, "_static_nonstandard", "demo.png")
    fname_thumb = op.join(
        sphinx_app.outdir, "_images", "sphx_glr_plot_second_future_imports_thumb.png"
    )
    fname_new = str(tmpdir.join("new.png"))
    scale_image(
        fname_orig, fname_new, *sphinx_app.config.sphinx_gallery_conf["thumbnail_size"]
    )
    Image = _get_image()
    orig = np.asarray(Image.open(fname_thumb))
    new = np.asarray(Image.open(fname_new))
    assert new.shape[:2] == orig.shape[:2]
    assert new.shape[2] in (3, 4)  # optipng can strip the alpha channel
    corr = np.corrcoef(new[..., :3].ravel(), orig[..., :3].ravel())[0, 1]
    assert corr > 0.99


def test_negative_thumbnail_config(sphinx_app, tmpdir):
    """Test 'sphinx_gallery_thumbnail_number' config correct for negative numbers."""
    import numpy as np

    # Make sure our thumbnail is the 2nd (last) image
    fname_orig = op.join(
        sphinx_app.outdir, "_images", "sphx_glr_plot_matplotlib_alt_002.png"
    )
    fname_thumb = op.join(
        sphinx_app.outdir, "_images", "sphx_glr_plot_matplotlib_alt_thumb.png"
    )
    fname_new = str(tmpdir.join("new.png"))
    scale_image(
        fname_orig, fname_new, *sphinx_app.config.sphinx_gallery_conf["thumbnail_size"]
    )
    Image = _get_image()
    orig = np.asarray(Image.open(fname_thumb))
    new = np.asarray(Image.open(fname_new))
    assert new.shape[:2] == orig.shape[:2]
    assert new.shape[2] in (3, 4)  # optipng can strip the alpha channel
    corr = np.corrcoef(new[..., :3].ravel(), orig[..., :3].ravel())[0, 1]
    assert corr > 0.99


def test_command_line_args_img(sphinx_app):
    generated_examples_dir = op.join(sphinx_app.outdir, "auto_examples")
    thumb_fname = "../_images/sphx_glr_plot_command_line_args_thumb.png"
    file_fname = op.join(generated_examples_dir, thumb_fname)
    assert op.isfile(file_fname), file_fname


def test_image_formats(sphinx_app):
    """Test Image format support."""
    generated_examples_dir = op.join(sphinx_app.outdir, "auto_examples")
    generated_examples_index = op.join(generated_examples_dir, "index.html")
    with codecs.open(generated_examples_index, "r", "utf-8") as fid:
        html = fid.read()
    thumb_fnames = [
        "../_images/sphx_glr_plot_svg_thumb.svg",
        "../_images/sphx_glr_plot_numpy_matplotlib_thumb.png",
        "../_images/sphx_glr_plot_animation_thumb.gif",
        "../_images/sphx_glr_plot_webp_thumb.webp",
    ]
    for thumb_fname in thumb_fnames:
        file_fname = op.join(generated_examples_dir, thumb_fname)
        assert op.isfile(file_fname), file_fname
        want_html = f'src="{thumb_fname}"'
        assert want_html in html
    # the original GIF does not get copied because it's not used in the
    # reST/HTML, so can't add it to this check
    for ex, ext, nums, extra in (
        ("plot_svg", "svg", [1], None),
        ("plot_numpy_matplotlib", "png", [1], None),
        ("plot_animation", "png", [1, 3], "function Animation"),
        ("plot_webp", "webp", [1], None),
    ):
        html_fname = op.join(generated_examples_dir, f"{ex}.html")
        with codecs.open(html_fname, "r", "utf-8") as fid:
            html = fid.read()
        for num in nums:
            img_fname0 = f"../_images/sphx_glr_{ex}_{num:03}.{ext}"
            file_fname = op.join(generated_examples_dir, img_fname0)
            assert op.isfile(file_fname), file_fname
            want_html = f'src="{img_fname0}"'
            assert want_html in html
            img_fname2 = f"../_images/sphx_glr_{ex}_{num:03}_2_00x.{ext}"
            file_fname2 = op.join(generated_examples_dir, img_fname2)
            want_html = f'srcset="{img_fname0}, {img_fname2} 2.00x"'
            if ext in ("png", "jpg", "svg", "webp"):
                # check 2.00x (tests directive)
                assert op.isfile(file_fname2), file_fname2
                assert want_html in html

        if extra is not None:
            assert extra in html


def test_repr_html_classes(sphinx_app):
    """Test appropriate _repr_html_ classes."""
    example_file = op.join(sphinx_app.outdir, "auto_examples", "plot_repr.html")
    with codecs.open(example_file, "r", "utf-8") as fid:
        lines = fid.read()
    assert 'div class="output_subarea output_html rendered_html output_result"' in lines
    assert "gallery-rendered-html.css" in lines


def test_embed_links_and_styles(sphinx_app):
    """Test that links and styles are embedded properly in doc."""
    out_dir = sphinx_app.outdir
    src_dir = sphinx_app.srcdir
    examples_dir = op.join(out_dir, "auto_examples")
    assert op.isdir(examples_dir)
    example_files = os.listdir(examples_dir)
    assert "plot_numpy_matplotlib.html" in example_files
    example_file = op.join(examples_dir, "plot_numpy_matplotlib.html")
    with codecs.open(example_file, "r", "utf-8") as fid:
        lines = fid.read()
    # ensure we've linked properly
    assert "#module-matplotlib.colors" in lines
    assert "matplotlib.colors.is_color_like" in lines
    assert (
        'class="sphx-glr-backref-module-matplotlib-colors sphx-glr-backref-type-py-function">'
        in lines
    )  # noqa: E501
    assert "#module-numpy" in lines
    assert "numpy.arange.html" in lines
    assert (
        'class="sphx-glr-backref-module-numpy sphx-glr-backref-type-py-function">'
        in lines
    )  # noqa: E501
    assert "#module-matplotlib.pyplot" in lines
    assert "pyplot.html" in lines or "pyplot_summary.html" in lines
    assert ".html#matplotlib.figure.Figure.tight_layout" in lines
    assert "matplotlib.axes.Axes.plot.html#matplotlib.axes.Axes.plot" in lines
    assert "matplotlib_configuration_api.html#matplotlib.RcParams" in lines
    assert "stdtypes.html#list" in lines
    assert "warnings.html#warnings.warn" in lines
    assert "itertools.html#itertools.compress" in lines
    assert "numpy.ndarray.html" in lines
    # see issue 617
    id_names = re.search(
        r"sphinx_gallery.backreferences.html#sphinx[_,-]gallery[.,-]backreferences[.,-]identify[_,-]names",  # noqa: E501
        lines,
    )
    assert id_names is not None
    # instances have an extra CSS class
    assert (
        'class="sphx-glr-backref-module-matplotlib-figure sphx-glr-backref-type-py-class sphx-glr-backref-instance"><span class="n">x</span></a>'
        in lines
    )  # noqa: E501
    assert (
        'class="sphx-glr-backref-module-matplotlib-figure sphx-glr-backref-type-py-class"><span class="n">Figure</span></a>'
        in lines
    )  # noqa: E501
    # gh-587: no classes that are only marked as module without type
    assert re.search(r'"sphx-glr-backref-module-\S*"', lines) is None
    assert (
        'class="sphx-glr-backref-module-sphinx_gallery-backreferences sphx-glr-backref-type-py-function"><span class="n">sphinx_gallery</span><span class="o">.</span><span class="n">backreferences</span><span class="o">.</span><span class="n">identify_names</span></a>'
        in lines
    )  # noqa: E501
    # gh-587: np.random.RandomState links properly
    # NumPy has had this linked as numpy.random.RandomState and
    # numpy.random.mtrand.RandomState so we need regex...
    assert (
        re.search(
            r'\.html#numpy\.random\.(mtrand\.?)?RandomState" title="numpy\.random\.(mtrand\.?)?RandomState" class="sphx-glr-backref-module-numpy-random(-mtrand?)? sphx-glr-backref-type-py-class"><span class="n">np</span>',
            lines,
        )
        is not None
    )  # noqa: E501
    assert (
        re.search(
            r'\.html#numpy\.random\.(mtrand\.?)?RandomState" title="numpy\.random\.(mtrand\.?)?RandomState" class="sphx-glr-backref-module-numpy-random(-mtrand?)? sphx-glr-backref-type-py-class sphx-glr-backref-instance"><span class="n">rng</span></a>',
            lines,
        )
        is not None
    )  # noqa: E501
    # gh-587: methods of classes in the module currently being documented
    # issue 617 (regex '-'s)
    # instance
    dummy_class_inst = re.search(
        r'sphinx_gallery.backreferences.html#sphinx[_,-]gallery[.,-]backreferences[.,-][D,d]ummy[C,c]lass" title="sphinx_gallery.backreferences.DummyClass" class="sphx-glr-backref-module-sphinx_gallery-backreferences sphx-glr-backref-type-py-class sphx-glr-backref-instance"><span class="n">dc</span>',  # noqa: E501
        lines,
    )
    assert dummy_class_inst is not None
    # class
    dummy_class_class = re.search(
        r'sphinx_gallery.backreferences.html#sphinx[_,-]gallery[.,-]backreferences[.,-][D,d]ummy[C,c]lass" title="sphinx_gallery.backreferences.DummyClass" class="sphx-glr-backref-module-sphinx_gallery-backreferences sphx-glr-backref-type-py-class"><span class="n">sphinx_gallery</span><span class="o">.</span><span class="n">backreferences</span><span class="o">.</span><span class="n">DummyClass</span>',  # noqa: E501
        lines,
    )
    assert dummy_class_class is not None
    # method
    dummy_class_meth = re.search(
        r'sphinx_gallery.backreferences.html#sphinx[_,-]gallery[.,-]backreferences[.,-][D,d]ummy[C,c]lass[.,-]run" title="sphinx_gallery.backreferences.DummyClass.run" class="sphx-glr-backref-module-sphinx_gallery-backreferences sphx-glr-backref-type-py-method"><span class="n">dc</span><span class="o">.</span><span class="n">run</span>',  # noqa: E501
        lines,
    )
    assert dummy_class_meth is not None
    # property (Sphinx 2+ calls it a method rather than attribute, so regex)
    dummy_class_prop = re.compile(
        r'sphinx_gallery.backreferences.html#sphinx[_,-]gallery[.,-]backreferences[.,-][D,d]ummy[C,c]lass[.,-]prop" title="sphinx_gallery.backreferences.DummyClass.prop" class="sphx-glr-backref-module-sphinx_gallery-backreferences sphx-glr-backref-type-py-(attribute|method|property)"><span class="n">dc</span><span class="o">.</span><span class="n">prop</span>'
    )  # noqa: E501
    assert dummy_class_prop.search(lines) is not None

    try:
        import memory_profiler  # noqa: F401
    except ImportError:
        assert "memory usage" not in lines
    else:
        assert "memory usage" in lines

    # CSS styles
    assert 'class="sphx-glr-signature"' in lines
    assert 'class="sphx-glr-timing"' in lines
    for kind in ("python", "jupyter"):
        assert (
            f'class="sphx-glr-download sphx-glr-download-{kind} docutils container"'
            in lines
        )  # noqa:E501

    # highlight language
    fname = op.join(src_dir, "auto_examples", "plot_numpy_matplotlib.rst")
    assert op.isfile(fname)
    with codecs.open(fname, "r", "utf-8") as fid:
        rst = fid.read()
    assert ".. code-block:: Python\n" in rst

    # warnings
    want_warn = (
        r".*plot_numpy_matplotlib\.py:[0-9][0-9]: RuntimeWarning: "
        r"This warning should show up in the output.*"
    )
    assert re.match(want_warn, lines, re.DOTALL) is not None
    sys.stdout.write(lines)

    example_file = op.join(examples_dir, "plot_pickle.html")
    with codecs.open(example_file, "r", "utf-8") as fid:
        lines = fid.read()
    assert "joblib.Parallel.html" in lines


def test_backreferences(sphinx_app):
    """Test backreferences."""
    out_dir = sphinx_app.outdir
    mod_file = op.join(out_dir, "gen_modules", "sphinx_gallery.sorting.html")
    with codecs.open(mod_file, "r", "utf-8") as fid:
        lines = fid.read()
    assert "ExplicitOrder" in lines  # in API doc
    assert "plot_second_future_imports.html" in lines  # backref via code use
    assert "FileNameSortKey" in lines  # in API doc
    assert "plot_numpy_matplotlib.html" in lines  # backref via :class: in str
    mod_file = op.join(out_dir, "gen_modules", "sphinx_gallery.backreferences.html")
    with codecs.open(mod_file, "r", "utf-8") as fid:
        lines = fid.read()
    assert "NameFinder" in lines  # in API doc
    assert "plot_future_imports.html" in lines  # backref via doc block
    # rendered file
    html = op.join(out_dir, "auto_examples", "plot_second_future_imports.html")
    assert op.isfile(html)
    with codecs.open(html, "r", "utf-8") as fid:
        html = fid.read()
    assert (
        "sphinx_gallery.sorting.html#sphinx_gallery.sorting.ExplicitOrder" in html
    )  # noqa: E501
    assert (
        "sphinx_gallery.scrapers.html#sphinx_gallery.scrapers.clean_modules" in html
    )  # noqa: E501
    assert "figure_rst.html" not in html  # excluded


@pytest.mark.parametrize(
    "rst_file, example_used_in",
    [
        pytest.param(
            "sphinx_gallery.backreferences.identify_names.examples",
            "plot_numpy_matplotlib",
            id="identify_names",
        ),
        pytest.param(
            "sphinx_gallery.sorting.ExplicitOrder.examples",
            "plot_second_future_imports",
            id="ExplicitOrder",
        ),
    ],
)
def test_backreferences_examples_rst(sphinx_app, rst_file, example_used_in):
    """Test linking to mini-galleries using backreferences_dir."""
    backref_dir = sphinx_app.srcdir
    examples_rst = op.join(backref_dir, "gen_modules", "backreferences", rst_file)
    with codecs.open(examples_rst, "r", "utf-8") as fid:
        lines = fid.read()
    assert example_used_in in lines
    # check the .. raw:: html div count
    n_open = lines.count("<div")
    n_close = lines.count("</div")
    assert n_open == n_close


def test_backreferences_examples_html(sphinx_app):
    """Test linking to mini-galleries using backreferences_dir."""
    backref_file = op.join(
        sphinx_app.outdir, "gen_modules", "sphinx_gallery.backreferences.html"
    )
    with codecs.open(backref_file, "r", "utf-8") as fid:
        lines = fid.read()
    # Class properties not properly checked on older Sphinx (e.g. 3)
    # so let's use the "id" instead
    regex = re.compile(r'<dt[ \S]*id="sphinx_gallery.backreferences.[ \S]*>')
    n_documented = len(regex.findall(lines))
    possible = "\n".join(line for line in lines.split("\n") if "<dt " in line)
    # identify_names, DummyClass, DummyClass.prop, DummyClass.run, NameFinder
    # NameFinder.get_mapping, NameFinder.visit_Attribute, NameFinder.visit_Import
    # NameFinder.visit_ImportFrom, NameFinder.visit_Name
    assert n_documented == 10, possible
    # identify_names, DummyClass, NameFinder (3); once doc, once left bar (x2)
    n_mini = lines.count("Examples using ")
    assert n_mini == 6
    # only 3 actual mini-gallery divs
    n_div = lines.count('<div class="sphx-glr-thumbnails')
    assert n_div == 3
    # 3 documented uses
    n_thumb = lines.count('<div class="sphx-glr-thumbcontainer')
    assert n_thumb == 3
    # matched opening/closing divs
    n_open = lines.count("<div")
    n_close = lines.count("</div")
    assert n_open == n_close  # should always be equal


def test_logging_std_nested(sphinx_app):
    """Test that nested stdout/stderr uses within a given script work."""
    log_rst = op.join(sphinx_app.srcdir, "auto_examples", "plot_log.rst")
    with codecs.open(log_rst, "r", "utf-8") as fid:
        lines = fid.read()
    assert ".. code-block:: none\n\n    is in the same cell" in lines
    assert ".. code-block:: none\n\n    is not in the same cell" in lines


def _assert_mtimes(list_orig, list_new, different=(), ignore=()):
    """Assert that the correct set of files were changed based on mtime."""
    import numpy as np
    from numpy.testing import assert_allclose

    assert [op.basename(x) for x in list_orig] == [op.basename(x) for x in list_new]
    # This is probably not totally specific/correct, but this fails on 4.0.0
    # and not on other builds (e.g., 4.5) so hopefully good enough until we
    # drop 4.x support
    good_sphinx = Version(sphinx_version) >= Version("4.1")
    for orig, new in zip(list_orig, list_new):
        check_name = op.splitext(op.basename(orig))[0]
        if check_name.endswith("_codeobj"):
            check_name = check_name[:-8]
        if check_name in different:
            if good_sphinx:
                assert np.abs(op.getmtime(orig) - op.getmtime(new)) > 0.1
        elif check_name not in ignore:
            assert_allclose(
                op.getmtime(orig),
                op.getmtime(new),
                atol=1e-3,
                rtol=1e-20,
                err_msg=op.basename(orig),
            )


def test_rebuild(tmpdir_factory, sphinx_app):
    """Test examples that haven't been changed aren't run twice."""
    # First run completes in the fixture.
    status = sphinx_app._status.getvalue()
    lines = [line for line in status.split("\n") if "removed" in line]
    want = f".*{N_RST} added, 0 changed, 0 removed.*"
    assert re.match(want, status, re.MULTILINE | re.DOTALL) is not None, lines
    want = ".*targets for [2-3] source files that are out of date$.*"
    lines = [line for line in status.split("\n") if "out of date" in line]
    assert re.match(want, status, re.MULTILINE | re.DOTALL) is not None, lines
    lines = [line for line in status.split("\n") if "on MD5" in line]
    want = ".*executed %d out of %d.*after excluding 0 files.*based on MD5.*" % (
        N_GOOD,
        N_EXAMPLES,
    )
    assert re.match(want, status, re.MULTILINE | re.DOTALL) is not None, lines
    old_src_dir = (tmpdir_factory.getbasetemp() / "root_old").strpath
    shutil.copytree(sphinx_app.srcdir, old_src_dir)
    generated_modules_0 = sorted(
        op.join(old_src_dir, "gen_modules", f)
        for f in os.listdir(op.join(old_src_dir, "gen_modules"))
        if op.isfile(op.join(old_src_dir, "gen_modules", f))
    )
    generated_backrefs_0 = sorted(
        op.join(old_src_dir, "gen_modules", "backreferences", f)
        for f in os.listdir(op.join(old_src_dir, "gen_modules", "backreferences"))
    )
    generated_rst_0 = sorted(
        op.join(old_src_dir, "auto_examples", f)
        for f in os.listdir(op.join(old_src_dir, "auto_examples"))
        if f.endswith(".rst")
    )
    generated_pickle_0 = sorted(
        op.join(old_src_dir, "auto_examples", f)
        for f in os.listdir(op.join(old_src_dir, "auto_examples"))
        if f.endswith(".pickle")
    )
    copied_py_0 = sorted(
        op.join(old_src_dir, "auto_examples", f)
        for f in os.listdir(op.join(old_src_dir, "auto_examples"))
        if f.endswith(".py")
    )
    copied_ipy_0 = sorted(
        op.join(old_src_dir, "auto_examples", f)
        for f in os.listdir(op.join(old_src_dir, "auto_examples"))
        if f.endswith(".ipynb")
    )
    assert len(generated_modules_0) > 0
    assert len(generated_backrefs_0) > 0
    assert len(generated_rst_0) > 0
    assert len(generated_pickle_0) > 0
    assert len(copied_py_0) > 0
    assert len(copied_ipy_0) > 0
    assert len(sphinx_app.config.sphinx_gallery_conf["stale_examples"]) == 0
    assert op.isfile(
        op.join(sphinx_app.outdir, "_images", "sphx_glr_plot_numpy_matplotlib_001.png")
    )

    #
    # run a second time, no files should be updated
    #

    src_dir = sphinx_app.srcdir
    del sphinx_app  # don't accidentally use it below
    conf_dir = src_dir
    out_dir = op.join(src_dir, "_build", "html")
    toctrees_dir = op.join(src_dir, "_build", "toctrees")
    time.sleep(0.1)
    with docutils_namespace():
        new_app = Sphinx(
            src_dir,
            conf_dir,
            out_dir,
            toctrees_dir,
            buildername="html",
            status=StringIO(),
        )
        new_app.build(False, [])
    status = new_app._status.getvalue()
    lines = [line for line in status.split("\n") if "0 removed" in line]
    # XXX on Windows this can be more
    if sys.platform.startswith("win"):
        assert (
            re.match(
                ".*[0|1] added, ([1-9]|1[0-4]) changed, 0 removed$.*",
                status,
                re.MULTILINE | re.DOTALL,
            )
            is not None
        ), lines
    else:
        assert (
            re.match(
                ".*[0|1] added, ([1-9]|10) changed, 0 removed$.*",
                status,
                re.MULTILINE | re.DOTALL,
            )
            is not None
        ), lines
    want = ".*executed 0 out of %s.*after excluding %s files.*based on MD5.*" % (
        N_FAILING,
        N_GOOD,
    )
    assert re.match(want, status, re.MULTILINE | re.DOTALL) is not None
    n_stale = len(new_app.config.sphinx_gallery_conf["stale_examples"])
    assert n_stale == N_GOOD
    assert op.isfile(
        op.join(new_app.outdir, "_images", "sphx_glr_plot_numpy_matplotlib_001.png")
    )

    generated_modules_1 = sorted(
        op.join(new_app.srcdir, "gen_modules", f)
        for f in os.listdir(op.join(new_app.srcdir, "gen_modules"))
        if op.isfile(op.join(new_app.srcdir, "gen_modules", f))
    )
    generated_backrefs_1 = sorted(
        op.join(new_app.srcdir, "gen_modules", "backreferences", f)
        for f in os.listdir(op.join(new_app.srcdir, "gen_modules", "backreferences"))
    )
    generated_rst_1 = sorted(
        op.join(new_app.srcdir, "auto_examples", f)
        for f in os.listdir(op.join(new_app.srcdir, "auto_examples"))
        if f.endswith(".rst")
    )
    generated_pickle_1 = sorted(
        op.join(new_app.srcdir, "auto_examples", f)
        for f in os.listdir(op.join(new_app.srcdir, "auto_examples"))
        if f.endswith(".pickle")
    )
    copied_py_1 = sorted(
        op.join(new_app.srcdir, "auto_examples", f)
        for f in os.listdir(op.join(new_app.srcdir, "auto_examples"))
        if f.endswith(".py")
    )
    copied_ipy_1 = sorted(
        op.join(new_app.srcdir, "auto_examples", f)
        for f in os.listdir(op.join(new_app.srcdir, "auto_examples"))
        if f.endswith(".ipynb")
    )

    # mtimes for modules
    _assert_mtimes(generated_modules_0, generated_modules_1)

    # mtimes for backrefs (gh-394)
    _assert_mtimes(generated_backrefs_0, generated_backrefs_1)

    # generated reST files
    ignore = (
        # these two should almost always be different, but in case we
        # get extremely unlucky and have identical run times
        # on the one script that gets re-run (because it's a fail)...
        "sg_execution_times",
        "sg_api_usage",
        "plot_future_imports_broken",
        "plot_scraper_broken",
    )
    _assert_mtimes(generated_rst_0, generated_rst_1, ignore=ignore)

    # mtimes for pickles
    _assert_mtimes(generated_pickle_0, generated_pickle_1)

    # mtimes for .py files (gh-395)
    _assert_mtimes(copied_py_0, copied_py_1)

    # mtimes for .ipynb files
    _assert_mtimes(copied_ipy_0, copied_ipy_1)

    #
    # run a third and a fourth time, changing one file or running one stale
    #

    for how in ("run_stale", "modify"):
        # modify must be last as this rerun setting tries to run the
        # broken example (subsequent tests depend on it)
        _rerun(
            how,
            src_dir,
            conf_dir,
            out_dir,
            toctrees_dir,
            generated_modules_0,
            generated_backrefs_0,
            generated_rst_0,
            generated_pickle_0,
            copied_py_0,
            copied_ipy_0,
        )


def _rerun(
    how,
    src_dir,
    conf_dir,
    out_dir,
    toctrees_dir,
    generated_modules_0,
    generated_backrefs_0,
    generated_rst_0,
    generated_pickle_0,
    copied_py_0,
    copied_ipy_0,
):
    """Rerun the sphinx build and check that the right files were changed."""
    time.sleep(0.1)
    confoverrides = dict()
    if how == "modify":
        fname = op.join(src_dir, "../examples", "plot_numpy_matplotlib.py")
        with codecs.open(fname, "r", "utf-8") as fid:
            lines = fid.readlines()
        with codecs.open(fname, "w", "utf-8") as fid:
            for line in lines:
                # Make a tiny change that won't affect the recommender
                if "FYI this" in line:
                    line = line.replace("FYI this", "FYA this")
                fid.write(line)
        out_of, excluding = N_FAILING + 1, N_GOOD - 1
        n_stale = N_GOOD - 1
    else:
        assert how == "run_stale"
        confoverrides["sphinx_gallery_conf.run_stale_examples"] = "True"
        confoverrides["sphinx_gallery_conf.filename_pattern"] = "plot_numpy_ma"
        out_of, excluding = 1, 0
        n_stale = 0
    with docutils_namespace():
        new_app = Sphinx(
            src_dir,
            conf_dir,
            out_dir,
            toctrees_dir,
            buildername="html",
            status=StringIO(),
            confoverrides=confoverrides,
        )
        new_app.build(False, [])
    status = new_app._status.getvalue()
    lines = [line for line in status.split("\n") if "source files that" in line]
    lines = "\n".join([how] + lines)
    flags = re.MULTILINE | re.DOTALL
    # for some reason, setting "confoverrides" above causes Sphinx to show
    # all targets out of date, even though they haven't been modified...
    want = f".*targets for {N_RST} source files that are out of date$.*"
    assert re.match(want, status, flags) is not None, lines
    # ... but then later detects that only some have actually changed:
    lines = [line for line in status.split("\n") if "changed," in line]
    # Ones that can change on stale:
    #
    # - auto_examples/future/plot_future_imports_broken
    # - auto_examples/future/sg_execution_times
    # - auto_examples/plot_scraper_broken
    # - auto_examples/sg_execution_times
    # - auto_examples_rst_index/sg_execution_times
    # - auto_examples_with_rst/sg_execution_times
    # - sg_api_usage
    # - sg_execution_times
    #
    # Sometimes it's not all 8, for example when the execution time and
    # memory usage reported ends up being the same.
    #
    # Modifying an example then adds these two:
    # - auto_examples/index
    # - auto_examples/plot_numpy_matplotlib
    if how == "modify":
        n_ch = "([3-9]|10)"
    else:
        n_ch = "[1-8]"
    lines = "\n".join([f"\n{how} != {n_ch}:"] + lines)
    want = f".*updating environment:.*[0|1] added, {n_ch} changed, 0 removed.*"
    assert re.match(want, status, flags) is not None, lines
    want = ".*executed 1 out of %s.*after excluding %s files.*based on MD5.*" % (
        out_of,
        excluding,
    )
    assert re.match(want, status, flags) is not None
    got_stale = len(new_app.config.sphinx_gallery_conf["stale_examples"])
    assert got_stale == n_stale
    assert op.isfile(
        op.join(new_app.outdir, "_images", "sphx_glr_plot_numpy_matplotlib_001.png")
    )

    generated_modules_1 = sorted(
        op.join(new_app.srcdir, "gen_modules", f)
        for f in os.listdir(op.join(new_app.srcdir, "gen_modules"))
        if op.isfile(op.join(new_app.srcdir, "gen_modules", f))
    )
    generated_backrefs_1 = sorted(
        op.join(new_app.srcdir, "gen_modules", "backreferences", f)
        for f in os.listdir(op.join(new_app.srcdir, "gen_modules", "backreferences"))
    )
    generated_rst_1 = sorted(
        op.join(new_app.srcdir, "auto_examples", f)
        for f in os.listdir(op.join(new_app.srcdir, "auto_examples"))
        if f.endswith(".rst")
    )
    generated_pickle_1 = sorted(
        op.join(new_app.srcdir, "auto_examples", f)
        for f in os.listdir(op.join(new_app.srcdir, "auto_examples"))
        if f.endswith(".pickle")
    )
    copied_py_1 = sorted(
        op.join(new_app.srcdir, "auto_examples", f)
        for f in os.listdir(op.join(new_app.srcdir, "auto_examples"))
        if f.endswith(".py")
    )
    copied_ipy_1 = sorted(
        op.join(new_app.srcdir, "auto_examples", f)
        for f in os.listdir(op.join(new_app.srcdir, "auto_examples"))
        if f.endswith(".ipynb")
    )

    # mtimes for modules
    _assert_mtimes(generated_modules_0, generated_modules_1)

    # mtimes for backrefs (gh-394)
    _assert_mtimes(generated_backrefs_0, generated_backrefs_1)

    # generated reST files
    different = ("plot_numpy_matplotlib",)
    ignore = (
        # this one should almost always be different, but in case we
        # get extremely unlucky and have identical run times
        # on the one script above that changes...
        "sg_execution_times",
        "sg_api_usage",
        # this one will not change even though it was retried
        "plot_future_imports_broken",
        "plot_scraper_broken",
    )
    # not reliable on Windows and one Ubuntu run
    bad = sys.platform.startswith("win") or os.getenv("BAD_MTIME", "0") == "1"
    if not bad:
        _assert_mtimes(generated_rst_0, generated_rst_1, different, ignore)

        # mtimes for pickles
        use_different = () if how == "run_stale" else different
        _assert_mtimes(generated_pickle_0, generated_pickle_1, ignore=ignore)

        # mtimes for .py files (gh-395)
        _assert_mtimes(copied_py_0, copied_py_1, different=use_different)

        # mtimes for .ipynb files
        _assert_mtimes(copied_ipy_0, copied_ipy_1, different=use_different)


@pytest.mark.parametrize(
    "name, want",
    [
        pytest.param(
            "future/plot_future_imports_broken",
            ".*RuntimeError.*Forcing this example to fail on Python 3.*",
            id="future",
        ),
        pytest.param(
            "plot_scraper_broken",
            ".*ValueError.*zero-size array to reduction.*",
            id="scraper",
        ),
    ],
)
def test_error_messages(sphinx_app, name, want):
    """Test that informative error messages are added."""
    src_dir = Path(sphinx_app.srcdir)
    rst = (src_dir / "auto_examples" / (name + ".rst")).read_text("utf-8")
    assert re.match(want, rst, re.DOTALL) is not None


@pytest.mark.parametrize(
    "name, want",
    [
        pytest.param(
            "future/plot_future_imports_broken",
            ".*RuntimeError.*Forcing this example to fail on Python 3.*",
            id="future",
        ),
        pytest.param(
            "plot_scraper_broken",
            ".*ValueError.*zero-size array to reduction.*",
            id="scraper",
        ),
    ],
)
def test_error_messages_dirhtml(sphinx_dirhtml_app, name, want):
    """Test that informative error messages are added."""
    src_dir = sphinx_dirhtml_app.srcdir
    example_rst = op.join(src_dir, "auto_examples", name + ".rst")
    with codecs.open(example_rst, "r", "utf-8") as fid:
        rst = fid.read()
    rst = rst.replace("\n", " ")
    assert re.match(want, rst) is not None


def test_alt_text_image(sphinx_app):
    """Test alt text for matplotlib images in html and rst."""
    out_dir = sphinx_app.outdir
    src_dir = sphinx_app.srcdir
    # alt text is fig titles, rst
    example_rst = op.join(src_dir, "auto_examples", "plot_matplotlib_alt.rst")
    with codecs.open(example_rst, "r", "utf-8") as fid:
        rst = fid.read()
    # suptitle and axes titles
    assert ":alt: This is a sup title, subplot 1, subplot 2" in rst
    # multiple titles
    assert ":alt: Left Title, Center Title, Right Title" in rst

    # no fig title - alt text is file name, rst
    example_rst = op.join(src_dir, "auto_examples", "plot_numpy_matplotlib.rst")
    with codecs.open(example_rst, "r", "utf-8") as fid:
        rst = fid.read()
    assert ":alt: plot numpy matplotlib" in rst
    # html
    example_html = op.join(out_dir, "auto_examples", "plot_numpy_matplotlib.html")
    with codecs.open(example_html, "r", "utf-8") as fid:
        html = fid.read()
    assert 'alt="plot numpy matplotlib"' in html


def test_alt_text_thumbnail(sphinx_app):
    """Test alt text for thumbnail in html and rst."""
    out_dir = sphinx_app.outdir
    src_dir = sphinx_app.srcdir
    # check gallery index thumbnail, html
    generated_examples_index = op.join(out_dir, "auto_examples", "index.html")
    with codecs.open(generated_examples_index, "r", "utf-8") as fid:
        html = fid.read()
    assert 'alt=""' in html
    # check backreferences thumbnail, html
    backref_html = op.join(out_dir, "gen_modules", "sphinx_gallery.backreferences.html")
    with codecs.open(backref_html, "r", "utf-8") as fid:
        html = fid.read()
    assert 'alt=""' in html
    # check gallery index thumbnail, rst
    generated_examples_index = op.join(src_dir, "auto_examples", "index.rst")
    with codecs.open(generated_examples_index, "r", "utf-8") as fid:
        rst = fid.read()
    assert ":alt:" in rst


def test_backreference_labels(sphinx_app):
    """Tests that backreference labels work."""
    src_dir = sphinx_app.srcdir
    out_dir = sphinx_app.outdir
    # Test backreference label
    backref_rst = op.join(src_dir, "gen_modules", "sphinx_gallery.backreferences.rst")
    with codecs.open(backref_rst, "r", "utf-8") as fid:
        rst = fid.read()
    label = ".. _sphx_glr_backref_sphinx_gallery.backreferences.identify_names:"  # noqa: E501
    assert label in rst
    # Test html link
    index_html = op.join(out_dir, "index.html")
    with codecs.open(index_html, "r", "utf-8") as fid:
        html = fid.read()
    link = 'href="gen_modules/sphinx_gallery.backreferences.html#sphx-glr-backref-sphinx-gallery-backreferences-identify-names">'  # noqa: E501
    assert link in html


@pytest.mark.parametrize(
    "test, nlines, filenamesortkey",
    [
        # first example, no heading
        ("Test 1-N", 5, False),
        # first example, default heading, default level
        ("Test 1-D-D", 7, False),
        # first example, default heading, custom level
        ("Test 1-D-C", 7, False),
        # first example, custom heading, default level
        ("Test 1-C-D", 8, False),
        # both examples, no heading
        ("Test 2-N", 10, True),
        # both examples, default heading, default level
        ("Test 2-D-D", 13, True),
        # both examples, custom heading, custom level
        ("Test 2-C-C", 14, True),
    ],
)
def test_minigallery_directive(sphinx_app, test, nlines, filenamesortkey):
    """Tests the functionality of the minigallery directive."""
    out_dir = sphinx_app.outdir
    minigallery_html = op.join(out_dir, "minigallery.html")
    with codecs.open(minigallery_html, "r", "utf-8") as fid:
        lines = fid.readlines()

    # Regular expressions for matching
    any_heading = re.compile(r"<h([1-6])>.+<\/h\1>")
    explicitorder_example = re.compile(
        r"(?s)<img .+" r"(plot_second_future_imports).+" r"auto_examples\/\1\.html"
    )
    filenamesortkey_example = re.compile(
        r"(?s)<img .+" r"(plot_numpy_matplotlib).+" r"auto_examples\/\1\.html"
    )
    # Heading strings
    heading_str = {
        "Test 1-N": None,
        "Test 1-D-D": r"<h2>Examples using .+ExplicitOrder.+<\/h2>",
        "Test 1-D-C": r"<h3>Examples using .+ExplicitOrder.+<\/h3>",
        "Test 1-C-D": r"<h2>This is a custom heading.*<\/h2>",
        "Test 2-N": None,
        "Test 2-D-D": r"<h2>Examples using one of multiple objects.*<\/h2>",
        "Test 2-C-C": r"<h1>This is a different custom heading.*<\/h1>",
    }

    for i in range(len(lines)):
        if test in lines[i]:
            text = "".join(lines[i : i + nlines])
            print(f"{test}: {text}")
            # Check headings
            if heading_str[test]:
                heading = re.compile(heading_str[test])
                assert heading.search(text) is not None
            else:
                # Confirm there isn't a heading
                assert any_heading.search(text) is None

            # Check for examples
            assert explicitorder_example.search(text) is not None
            if filenamesortkey:
                assert filenamesortkey_example.search(text) is not None
            else:
                assert filenamesortkey_example.search(text) is None


def test_matplotlib_warning_filter(sphinx_app):
    """Test Matplotlib agg warning is removed."""
    out_dir = sphinx_app.outdir
    example_html = op.join(out_dir, "auto_examples", "plot_matplotlib_alt.html")
    with codecs.open(example_html, "r", "utf-8") as fid:
        html = fid.read()
    warning = (
        "Matplotlib is currently using agg, which is a"
        " non-GUI backend, so cannot show the figure."
    )
    assert warning not in html
    warning = "is non-interactive, and thus cannot be shown"
    assert warning not in html


def test_jupyter_notebook_pandoc(sphinx_app):
    """Test using pypandoc."""
    src_dir = sphinx_app.srcdir
    fname = op.join(src_dir, "auto_examples", "plot_numpy_matplotlib.ipynb")
    with codecs.open(fname, "r", "utf-8") as fid:
        md = fid.read()

    md_sg = r"Use :mod:`sphinx_gallery` to link to other packages, like\n:mod:`numpy`, :mod:`matplotlib.colors`, and :mod:`matplotlib.pyplot`."  # noqa
    md_pandoc = r"Use `sphinx_gallery`{.interpreted-text role=\"mod\"} to link to other\npackages, like `numpy`{.interpreted-text role=\"mod\"},\n`matplotlib.colors`{.interpreted-text role=\"mod\"}, and\n`matplotlib.pyplot`{.interpreted-text role=\"mod\"}."  # noqa

    if any(_has_pypandoc()):
        assert md_pandoc in md
    else:
        assert md_sg in md


def test_md5_hash(sphinx_app):
    """Test MD5 hashing."""
    src_dir = sphinx_app.srcdir
    fname = op.join(src_dir, "auto_examples", "plot_log.py.md5")
    expected_md5 = "0edc2de97f96f3b55f8b4a21994931a8"
    with open(fname) as md5_file:
        actual_md5 = md5_file.read()

    assert actual_md5 == expected_md5


def test_interactive_example_logo_exists(sphinx_app):
    """Test that the binder logo path is correct."""
    root = op.join(sphinx_app.outdir, "auto_examples")
    with codecs.open(op.join(root, "plot_svg.html"), "r", "utf-8") as fid:
        html = fid.read()
    path = re.match(
        r'.*<img alt="Launch binder" src="([^"]*)" width=.*\/>.*', html, re.DOTALL
    )
    assert path is not None
    path = path.groups()[0]
    img_fname = op.abspath(op.join(root, path))
    assert "binder_badge_logo" in img_fname  # can have numbers appended
    assert op.isfile(img_fname)
    assert (
        "https://mybinder.org/v2/gh/sphinx-gallery/sphinx-gallery.github.io/master?urlpath=lab/tree/notebooks/auto_examples/plot_svg.ipynb"
        in html
    )  # noqa: E501

    path = re.match(
        r'.*<img alt="Launch JupyterLite" src="([^"]*)" width=.*\/>.*', html, re.DOTALL
    )
    assert path is not None
    path = path.groups()[0]
    img_fname = op.abspath(op.join(root, path))
    assert "jupyterlite_badge_logo" in img_fname  # can have numbers appended
    assert op.isfile(img_fname)


def test_download_and_interactive_note(sphinx_app):
    """Test text saying go to the end to download code or run the example."""
    root = op.join(sphinx_app.outdir, "auto_examples")
    with codecs.open(op.join(root, "plot_svg.html"), "r", "utf-8") as fid:
        html = fid.read()

    pattern = (
        r"to download the full example.+" r"in your browser via JupyterLite or Binder"
    )
    assert re.search(pattern, html)


def test_defer_figures(sphinx_app):
    """Test the deferring of figures."""
    root = op.join(sphinx_app.outdir, "auto_examples")
    fname = op.join(root, "plot_defer_figures.html")
    with codecs.open(fname, "r", "utf-8") as fid:
        html = fid.read()

    # The example has two code blocks with plotting commands, but the first
    # block has the flag ``sphinx_gallery_defer_figures``.  Thus, there should
    # be only one image, not two, in the output.
    assert "../_images/sphx_glr_plot_defer_figures_001.png" in html
    assert "../_images/sphx_glr_plot_defer_figures_002.png" not in html


def test_no_dummy_image(sphinx_app):
    """Test sphinx_gallery_dummy_images NOT created when executable is True."""
    img1 = op.join(
        sphinx_app.srcdir, "auto_examples", "images", "sphx_glr_plot_repr_001.png"
    )
    img2 = op.join(
        sphinx_app.srcdir, "auto_examples", "images", "sphx_glr_plot_repr_002.png"
    )
    assert not op.isfile(img1)
    assert not op.isfile(img2)


def test_jupyterlite_modifications(sphinx_app):
    src_dir = sphinx_app.srcdir
    jupyterlite_notebook_pattern = op.join(
        src_dir, "jupyterlite_contents", "**", "*.ipynb"
    )
    jupyterlite_notebook_filenames = glob.glob(
        jupyterlite_notebook_pattern, recursive=True
    )

    for notebook_filename in jupyterlite_notebook_filenames:
        with open(notebook_filename) as f:
            notebook_content = json.load(f)

        first_cell = notebook_content["cells"][0]
        assert first_cell["cell_type"] == "markdown"
        assert (
            f"JupyterLite-specific change for {notebook_filename}"
            in first_cell["source"]
        )


<<<<<<< HEAD
def test_recommend_n_examples(sphinx_app):
    """Test that exactly n_examples thumbnails are displayed."""
    root = op.join(sphinx_app.outdir, "auto_examples")
    fname = op.join(root, "plot_defer_figures.html")
    with codecs.open(fname, "r", "utf-8") as fid:
        html = fid.read()

    count = html.count('<div class="sphx-glr-thumbnail-title">')
    n_examples = sphinx_app.config.sphinx_gallery_conf["recommender"]["n_examples"]

    assert '<p class="rubric">Related examples</p>' in html
    assert count == n_examples
=======
def test_cpp_rst(sphinx_app):
    cpp_rst = Path(sphinx_app.srcdir) / "auto_examples" / "parse_this.rst"
    content = cpp_rst.read_text()
    assert content.count(".. code-block:: C++") == 3
    assert content.count(":dedent: 1", 1)
    assert "Download C++ source code" in content
    assert "binder-badge" not in content
    assert "lite-badge" not in content
    assert "Download Jupyter notebook" not in content


def test_matlab_rst(sphinx_app):
    matlab_rst = Path(sphinx_app.srcdir) / "auto_examples" / "isentropic.rst"
    content = matlab_rst.read_text()
    assert content.count(".. code-block:: Matlab", 3)
    assert "isentropic, adiabatic flow example\n==============" in content
    assert "Download Matlab source code" in content


def test_julia_rst(sphinx_app):
    julia_rst = Path(sphinx_app.srcdir) / "auto_examples" / "julia_sample.rst"
    content = julia_rst.read_text()
    assert content.count(".. code-block:: Julia", 3)
    assert "Julia example\n=============" in content
    assert "Download Julia source code" in content
>>>>>>> 77256791
<|MERGE_RESOLUTION|>--- conflicted
+++ resolved
@@ -1260,7 +1260,6 @@
         )
 
 
-<<<<<<< HEAD
 def test_recommend_n_examples(sphinx_app):
     """Test that exactly n_examples thumbnails are displayed."""
     root = op.join(sphinx_app.outdir, "auto_examples")
@@ -1273,7 +1272,8 @@
 
     assert '<p class="rubric">Related examples</p>' in html
     assert count == n_examples
-=======
+
+
 def test_cpp_rst(sphinx_app):
     cpp_rst = Path(sphinx_app.srcdir) / "auto_examples" / "parse_this.rst"
     content = cpp_rst.read_text()
@@ -1298,5 +1298,4 @@
     content = julia_rst.read_text()
     assert content.count(".. code-block:: Julia", 3)
     assert "Julia example\n=============" in content
-    assert "Download Julia source code" in content
->>>>>>> 77256791
+    assert "Download Julia source code" in content