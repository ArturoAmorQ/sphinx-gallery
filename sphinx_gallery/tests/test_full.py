# Author: Óscar Nájera
# License: 3-clause BSD
"""Test the SG pipeline used with Sphinx and tinybuild."""

import codecs
from io import StringIO
import os
import os.path as op
import re
import shutil
import sys
import time
import glob
import json

from packaging.version import Version

from sphinx import __version__ as sphinx_version
from sphinx.application import Sphinx
from sphinx.errors import ExtensionError
from sphinx.util.docutils import docutils_namespace
from sphinx_gallery.utils import (
    _get_image,
    scale_image,
    _has_optipng,
    _has_pypandoc,
    _has_graphviz,
)

import pytest

# file inventory for tinybuild:

# total number of plot_*.py files in tinybuild/examples + examples_rst_index
# + examples_with_rst
N_EXAMPLES = 15 + 3 + 2
N_FAILING = 2
N_GOOD = N_EXAMPLES - N_FAILING  # galleries that run w/o error
# passthroughs examples_rst_index, examples_with_rst
N_PASS = 0 + 2
# indices SG generates  (extra non-plot*.py file)
# + examples_rst_index + examples_with_rst
N_INDEX = 2 + 1 + 3
# SG execution times (example, + examples_rst_index + examples_with_rst)
N_EXECUTE = 2 + 3 + 1
# gen_modules + sg_api_usage + doc/index.rst + minigallery.rst
N_OTHER = 9 + 1 + 1 + 1 + 1
N_RST = N_EXAMPLES + N_PASS + N_INDEX + N_EXECUTE + N_OTHER
N_RST = f"({N_RST}|{N_RST - 1}|{N_RST - 2})"  # AppVeyor weirdness


@pytest.fixture(scope="module")
def sphinx_app(tmpdir_factory, req_mpl, req_pil):
    return _sphinx_app(tmpdir_factory, "html")


@pytest.fixture(scope="module")
def sphinx_dirhtml_app(tmpdir_factory, req_mpl, req_pil):
    return _sphinx_app(tmpdir_factory, "dirhtml")


def _sphinx_app(tmpdir_factory, buildername):
    # Skip if numpy not installed
    pytest.importorskip("numpy")

    temp_dir = (tmpdir_factory.getbasetemp() / f"root_{buildername}").strpath
    src_dir = op.join(op.dirname(__file__), "tinybuild")

    def ignore(src, names):
        return ("_build", "gen_modules", "auto_examples")

    shutil.copytree(src_dir, temp_dir, ignore=ignore)
    # For testing iteration, you can get similar behavior just doing `make`
    # inside the tinybuild/doc directory
    conf_dir = op.join(temp_dir, "doc")
    out_dir = op.join(conf_dir, "_build", buildername)
    toctrees_dir = op.join(conf_dir, "_build", "toctrees")
    # Avoid warnings about re-registration, see:
    # https://github.com/sphinx-doc/sphinx/issues/5038
    with docutils_namespace():
        app = Sphinx(
            conf_dir,
            conf_dir,
            out_dir,
            toctrees_dir,
            buildername=buildername,
            status=StringIO(),
            warning=StringIO(),
        )
        # need to build within the context manager
        # for automodule and backrefs to work
        app.build(False, [])
    return app


def test_timings(sphinx_app):
    """Test that a timings page is created."""
    out_dir = sphinx_app.outdir
    src_dir = sphinx_app.srcdir

    # local folder
    timings_rst = op.join(src_dir, "auto_examples", "sg_execution_times.rst")
    assert op.isfile(timings_rst)
    with codecs.open(timings_rst, "r", "utf-8") as fid:
        content = fid.read()
    assert ":ref:`sphx_glr_auto_examples_plot_numpy_matplotlib.py`" in content
    parenthetical = "(``plot_numpy_matplotlib.py``)"
    assert parenthetical in content
    # HTML output
    timings_html = op.join(out_dir, "auto_examples", "sg_execution_times.html")
    assert op.isfile(timings_html)
    with codecs.open(timings_html, "r", "utf-8") as fid:
        content = fid.read()
    assert 'href="plot_numpy_matplotlib.html' in content
    # printed
    status = sphinx_app._status.getvalue()
    fname = op.join("..", "examples", "plot_numpy_matplotlib.py")
    assert f"- {fname}: " in status


def test_api_usage(sphinx_app):
    """Test that an api usage page is created."""
    out_dir = sphinx_app.outdir
    src_dir = sphinx_app.srcdir
    # the rst file was empty but is removed in post-processing
    api_rst = op.join(src_dir, "sg_api_usage.rst")
    assert not op.isfile(api_rst)
    # HTML output
    api_html = op.join(out_dir, "sg_api_usage.html")
    assert op.isfile(api_html)
    with codecs.open(api_html, "r", "utf-8") as fid:
        content = fid.read()
    has_graphviz = _has_graphviz()
    # spot check references
    assert (
        'href="gen_modules/sphinx_gallery.gen_gallery.html'
        '#sphinx_gallery.gen_gallery.setup"'
    ) in content
    # check used and unused
    if has_graphviz:
        assert 'alt="API unused entries graph"' in content
        if sphinx_app.config.sphinx_gallery_conf["show_api_usage"]:
            assert 'alt="sphinx_gallery usage graph"' in content
        else:
            assert 'alt="sphinx_gallery usage graph"' not in content
        # check graph output
        assert 'src="_images/graphviz-' in content
    else:
        assert 'alt="API unused entries graph"' not in content
        assert 'alt="sphinx_gallery usage graph"' not in content
    # printed
    status = sphinx_app._status.getvalue()
    fname = op.join("..", "examples", "plot_numpy_matplotlib.py")
    assert f"- {fname}: " in status


def test_optipng(sphinx_app):
    """Test that optipng is detected."""
    status = sphinx_app._status.getvalue()
    w = sphinx_app._warning.getvalue()
    substr = "will not be optimized"
    if _has_optipng():
        assert substr not in w
    else:
        assert substr in w
    assert "optipng version" not in status.lower()  # catch the --version


def test_junit(sphinx_app, tmpdir):
    out_dir = sphinx_app.outdir
    junit_file = op.join(out_dir, "sphinx-gallery", "junit-results.xml")
    assert op.isfile(junit_file)
    with codecs.open(junit_file, "r", "utf-8") as fid:
        contents = fid.read()
    assert contents.startswith("<?xml")
    assert 'errors="0" failures="0"' in contents
    assert f'tests="{N_EXAMPLES}"' in contents
    assert "local_module" not in contents  # it's not actually run as an ex
    assert "expected example failure" in contents
    assert "<failure message" not in contents
    src_dir = sphinx_app.srcdir
    new_src_dir = op.join(str(tmpdir), "src")
    shutil.copytree(op.join(src_dir, "../"), new_src_dir)
    del src_dir
    new_src_dir = op.join(new_src_dir, "doc")
    new_out_dir = op.join(new_src_dir, "_build", "html")
    new_toctree_dir = op.join(new_src_dir, "_build", "toctrees")
    passing_fname = op.join(new_src_dir, "../examples", "plot_numpy_matplotlib.py")
    failing_fname = op.join(
        new_src_dir, "../examples", "future", "plot_future_imports_broken.py"
    )
    print("Names", passing_fname, failing_fname)
    shutil.move(passing_fname, passing_fname + ".temp")
    shutil.move(failing_fname, passing_fname)
    shutil.move(passing_fname + ".temp", failing_fname)
    with docutils_namespace():
        app = Sphinx(
            new_src_dir,
            new_src_dir,
            new_out_dir,
            new_toctree_dir,
            buildername="html",
            status=StringIO(),
        )
        # need to build within the context manager
        # for automodule and backrefs to work
        with pytest.raises(ExtensionError, match="Here is a summary of the "):
            app.build(False, [])
    junit_file = op.join(new_out_dir, "sphinx-gallery", "junit-results.xml")
    assert op.isfile(junit_file)
    with codecs.open(junit_file, "r", "utf-8") as fid:
        contents = fid.read()
    assert 'errors="0" failures="2"' in contents
    # this time we only ran the stale files
    assert f'tests="{N_FAILING + 1}"' in contents
    assert '<failure message="RuntimeError: Forcing' in contents
    assert "Passed even though it was marked to fail" in contents


def test_run_sphinx(sphinx_app):
    """Test basic outputs."""
    out_dir = str(sphinx_app.outdir)
    out_files = os.listdir(out_dir)
    assert "index.html" in out_files
    assert "auto_examples" in out_files
    assert "auto_examples_with_rst" in out_files
    assert "auto_examples_rst_index" in out_files
    generated_examples_dir = op.join(out_dir, "auto_examples")
    assert op.isdir(generated_examples_dir)
    # make sure that indices are properly being passed forward...
    files_to_check = [
        "auto_examples_rst_index/examp_subdir1/index.html",
        "auto_examples_rst_index/examp_subdir2/index.html",
        "auto_examples_rst_index/index.html",
    ]
    for f in files_to_check:
        assert op.isfile(out_dir + "/" + f)
    status = sphinx_app._status.getvalue()
    assert f"executed {N_GOOD} out of {N_EXAMPLES}" in status
    assert "after excluding 0" in status
    # intentionally have a bad URL in references
    warning = sphinx_app._warning.getvalue()
    want = ".*fetching .*wrong_url.*404.*"
    assert re.match(want, warning, re.DOTALL) is not None, warning


def test_thumbnail_path(sphinx_app, tmpdir):
    """Test sphinx_gallery_thumbnail_path."""
    import numpy as np

    # Make sure our thumbnail matches what it should be
    fname_orig = op.join(sphinx_app.srcdir, "_static_nonstandard", "demo.png")
    fname_thumb = op.join(
        sphinx_app.outdir, "_images", "sphx_glr_plot_second_future_imports_thumb.png"
    )
    fname_new = str(tmpdir.join("new.png"))
    scale_image(
        fname_orig, fname_new, *sphinx_app.config.sphinx_gallery_conf["thumbnail_size"]
    )
    Image = _get_image()
    orig = np.asarray(Image.open(fname_thumb))
    new = np.asarray(Image.open(fname_new))
    assert new.shape[:2] == orig.shape[:2]
    assert new.shape[2] in (3, 4)  # optipng can strip the alpha channel
    corr = np.corrcoef(new[..., :3].ravel(), orig[..., :3].ravel())[0, 1]
    assert corr > 0.99


def test_negative_thumbnail_config(sphinx_app, tmpdir):
    """Test 'sphinx_gallery_thumbnail_number' config correct for negative numbers."""
    import numpy as np

    # Make sure our thumbnail is the 2nd (last) image
    fname_orig = op.join(
        sphinx_app.outdir, "_images", "sphx_glr_plot_matplotlib_alt_002.png"
    )
    fname_thumb = op.join(
        sphinx_app.outdir, "_images", "sphx_glr_plot_matplotlib_alt_thumb.png"
    )
    fname_new = str(tmpdir.join("new.png"))
    scale_image(
        fname_orig, fname_new, *sphinx_app.config.sphinx_gallery_conf["thumbnail_size"]
    )
    Image = _get_image()
    orig = np.asarray(Image.open(fname_thumb))
    new = np.asarray(Image.open(fname_new))
    assert new.shape[:2] == orig.shape[:2]
    assert new.shape[2] in (3, 4)  # optipng can strip the alpha channel
    corr = np.corrcoef(new[..., :3].ravel(), orig[..., :3].ravel())[0, 1]
    assert corr > 0.99


def test_command_line_args_img(sphinx_app):
    generated_examples_dir = op.join(sphinx_app.outdir, "auto_examples")
    thumb_fname = "../_images/sphx_glr_plot_command_line_args_thumb.png"
    file_fname = op.join(generated_examples_dir, thumb_fname)
    assert op.isfile(file_fname), file_fname


def test_image_formats(sphinx_app):
    """Test Image format support."""
    generated_examples_dir = op.join(sphinx_app.outdir, "auto_examples")
    generated_examples_index = op.join(generated_examples_dir, "index.html")
    with codecs.open(generated_examples_index, "r", "utf-8") as fid:
        html = fid.read()
    thumb_fnames = [
        "../_images/sphx_glr_plot_svg_thumb.svg",
        "../_images/sphx_glr_plot_numpy_matplotlib_thumb.png",
        "../_images/sphx_glr_plot_animation_thumb.gif",
        "../_images/sphx_glr_plot_webp_thumb.webp",
    ]
    for thumb_fname in thumb_fnames:
        file_fname = op.join(generated_examples_dir, thumb_fname)
        assert op.isfile(file_fname), file_fname
        want_html = f'src="{thumb_fname}"'
        assert want_html in html
    # the original GIF does not get copied because it's not used in the
    # reST/HTML, so can't add it to this check
    for ex, ext, nums, extra in (
        ("plot_svg", "svg", [1], None),
        ("plot_numpy_matplotlib", "png", [1], None),
        ("plot_animation", "png", [1, 3], "function Animation"),
        ("plot_webp", "webp", [1], None),
    ):
        html_fname = op.join(generated_examples_dir, f"{ex}.html")
        with codecs.open(html_fname, "r", "utf-8") as fid:
            html = fid.read()
        for num in nums:
            img_fname0 = f"../_images/sphx_glr_{ex}_{num:03}.{ext}"
            file_fname = op.join(generated_examples_dir, img_fname0)
            assert op.isfile(file_fname), file_fname
            want_html = f'src="{img_fname0}"'
            assert want_html in html
            img_fname2 = f"../_images/sphx_glr_{ex}_{num:03}_2_00x.{ext}"
            file_fname2 = op.join(generated_examples_dir, img_fname2)
            want_html = f'srcset="{img_fname0}, {img_fname2} 2.00x"'
            if ext in ("png", "jpg", "svg", "webp"):
                # check 2.00x (tests directive)
                assert op.isfile(file_fname2), file_fname2
                assert want_html in html

        if extra is not None:
            assert extra in html


def test_repr_html_classes(sphinx_app):
    """Test appropriate _repr_html_ classes."""
    example_file = op.join(sphinx_app.outdir, "auto_examples", "plot_repr.html")
    with codecs.open(example_file, "r", "utf-8") as fid:
        lines = fid.read()
    assert 'div class="output_subarea output_html rendered_html output_result"' in lines
    assert "gallery-rendered-html.css" in lines


def test_embed_links_and_styles(sphinx_app):
    """Test that links and styles are embedded properly in doc."""
    out_dir = sphinx_app.outdir
    src_dir = sphinx_app.srcdir
    examples_dir = op.join(out_dir, "auto_examples")
    assert op.isdir(examples_dir)
    example_files = os.listdir(examples_dir)
    assert "plot_numpy_matplotlib.html" in example_files
    example_file = op.join(examples_dir, "plot_numpy_matplotlib.html")
    with codecs.open(example_file, "r", "utf-8") as fid:
        lines = fid.read()
    # ensure we've linked properly
    assert "#module-matplotlib.colors" in lines
    assert "matplotlib.colors.is_color_like" in lines
    assert (
        'class="sphx-glr-backref-module-matplotlib-colors sphx-glr-backref-type-py-function">'
        in lines
    )  # noqa: E501
    assert "#module-numpy" in lines
    assert "numpy.arange.html" in lines
    assert (
        'class="sphx-glr-backref-module-numpy sphx-glr-backref-type-py-function">'
        in lines
    )  # noqa: E501
    assert "#module-matplotlib.pyplot" in lines
    assert "pyplot.html" in lines or "pyplot_summary.html" in lines
    assert ".html#matplotlib.figure.Figure.tight_layout" in lines
    assert "matplotlib.axes.Axes.plot.html#matplotlib.axes.Axes.plot" in lines
    assert "matplotlib_configuration_api.html#matplotlib.RcParams" in lines
    assert "stdtypes.html#list" in lines
    assert "warnings.html#warnings.warn" in lines
    assert "itertools.html#itertools.compress" in lines
    assert "numpy.ndarray.html" in lines
    # see issue 617
    id_names = re.search(
        r"sphinx_gallery.backreferences.html#sphinx[_,-]gallery[.,-]backreferences[.,-]identify[_,-]names",  # noqa: E501
        lines,
    )
    assert id_names is not None
    # instances have an extra CSS class
    assert (
        'class="sphx-glr-backref-module-matplotlib-figure sphx-glr-backref-type-py-class sphx-glr-backref-instance"><span class="n">x</span></a>'
        in lines
    )  # noqa: E501
    assert (
        'class="sphx-glr-backref-module-matplotlib-figure sphx-glr-backref-type-py-class"><span class="n">Figure</span></a>'
        in lines
    )  # noqa: E501
    # gh-587: no classes that are only marked as module without type
    assert re.search(r'"sphx-glr-backref-module-\S*"', lines) is None
    assert (
        'class="sphx-glr-backref-module-sphinx_gallery-backreferences sphx-glr-backref-type-py-function"><span class="n">sphinx_gallery</span><span class="o">.</span><span class="n">backreferences</span><span class="o">.</span><span class="n">identify_names</span></a>'
        in lines
    )  # noqa: E501
    # gh-587: np.random.RandomState links properly
    # NumPy has had this linked as numpy.random.RandomState and
    # numpy.random.mtrand.RandomState so we need regex...
    assert (
        re.search(
            r'\.html#numpy\.random\.(mtrand\.?)?RandomState" title="numpy\.random\.(mtrand\.?)?RandomState" class="sphx-glr-backref-module-numpy-random(-mtrand?)? sphx-glr-backref-type-py-class"><span class="n">np</span>',
            lines,
        )
        is not None
    )  # noqa: E501
    assert (
        re.search(
            r'\.html#numpy\.random\.(mtrand\.?)?RandomState" title="numpy\.random\.(mtrand\.?)?RandomState" class="sphx-glr-backref-module-numpy-random(-mtrand?)? sphx-glr-backref-type-py-class sphx-glr-backref-instance"><span class="n">rng</span></a>',
            lines,
        )
        is not None
    )  # noqa: E501
    # gh-587: methods of classes in the module currently being documented
    # issue 617 (regex '-'s)
    # instance
    dummy_class_inst = re.search(
        r'sphinx_gallery.backreferences.html#sphinx[_,-]gallery[.,-]backreferences[.,-][D,d]ummy[C,c]lass" title="sphinx_gallery.backreferences.DummyClass" class="sphx-glr-backref-module-sphinx_gallery-backreferences sphx-glr-backref-type-py-class sphx-glr-backref-instance"><span class="n">dc</span>',  # noqa: E501
        lines,
    )
    assert dummy_class_inst is not None
    # class
    dummy_class_class = re.search(
        r'sphinx_gallery.backreferences.html#sphinx[_,-]gallery[.,-]backreferences[.,-][D,d]ummy[C,c]lass" title="sphinx_gallery.backreferences.DummyClass" class="sphx-glr-backref-module-sphinx_gallery-backreferences sphx-glr-backref-type-py-class"><span class="n">sphinx_gallery</span><span class="o">.</span><span class="n">backreferences</span><span class="o">.</span><span class="n">DummyClass</span>',  # noqa: E501
        lines,
    )
    assert dummy_class_class is not None
    # method
    dummy_class_meth = re.search(
        r'sphinx_gallery.backreferences.html#sphinx[_,-]gallery[.,-]backreferences[.,-][D,d]ummy[C,c]lass[.,-]run" title="sphinx_gallery.backreferences.DummyClass.run" class="sphx-glr-backref-module-sphinx_gallery-backreferences sphx-glr-backref-type-py-method"><span class="n">dc</span><span class="o">.</span><span class="n">run</span>',  # noqa: E501
        lines,
    )
    assert dummy_class_meth is not None
    # property (Sphinx 2+ calls it a method rather than attribute, so regex)
    dummy_class_prop = re.compile(
        r'sphinx_gallery.backreferences.html#sphinx[_,-]gallery[.,-]backreferences[.,-][D,d]ummy[C,c]lass[.,-]prop" title="sphinx_gallery.backreferences.DummyClass.prop" class="sphx-glr-backref-module-sphinx_gallery-backreferences sphx-glr-backref-type-py-(attribute|method|property)"><span class="n">dc</span><span class="o">.</span><span class="n">prop</span>'
    )  # noqa: E501
    assert dummy_class_prop.search(lines) is not None

    try:
        import memory_profiler  # noqa: F401
    except ImportError:
        assert "memory usage" not in lines
    else:
        assert "memory usage" in lines

    # CSS styles
    assert 'class="sphx-glr-signature"' in lines
    assert 'class="sphx-glr-timing"' in lines
    for kind in ("python", "jupyter"):
        assert (
            f'class="sphx-glr-download sphx-glr-download-{kind} docutils container"'
            in lines
        )  # noqa:E501

    # highlight language
    fname = op.join(src_dir, "auto_examples", "plot_numpy_matplotlib.rst")
    assert op.isfile(fname)
    with codecs.open(fname, "r", "utf-8") as fid:
        rst = fid.read()
    assert ".. code-block:: python3\n" in rst

    # warnings
    want_warn = (
        r".*plot_numpy_matplotlib\.py:[0-9][0-9]: RuntimeWarning: "
        r"This warning should show up in the output.*"
    )
    assert re.match(want_warn, lines, re.DOTALL) is not None
    sys.stdout.write(lines)

    example_file = op.join(examples_dir, "plot_pickle.html")
    with codecs.open(example_file, "r", "utf-8") as fid:
        lines = fid.read()
    assert "joblib.Parallel.html" in lines


def test_backreferences(sphinx_app):
    """Test backreferences."""
    out_dir = sphinx_app.outdir
    mod_file = op.join(out_dir, "gen_modules", "sphinx_gallery.sorting.html")
    with codecs.open(mod_file, "r", "utf-8") as fid:
        lines = fid.read()
    assert "ExplicitOrder" in lines  # in API doc
    assert "plot_second_future_imports.html" in lines  # backref via code use
    assert "FileNameSortKey" in lines  # in API doc
    assert "plot_numpy_matplotlib.html" in lines  # backref via :class: in str
    mod_file = op.join(out_dir, "gen_modules", "sphinx_gallery.backreferences.html")
    with codecs.open(mod_file, "r", "utf-8") as fid:
        lines = fid.read()
    assert "NameFinder" in lines  # in API doc
    assert "plot_future_imports.html" in lines  # backref via doc block
    # rendered file
    html = op.join(out_dir, "auto_examples", "plot_second_future_imports.html")
    assert op.isfile(html)
    with codecs.open(html, "r", "utf-8") as fid:
        html = fid.read()
    assert (
        "sphinx_gallery.sorting.html#sphinx_gallery.sorting.ExplicitOrder" in html
    )  # noqa: E501
    assert (
        "sphinx_gallery.scrapers.html#sphinx_gallery.scrapers.clean_modules" in html
    )  # noqa: E501
    assert "figure_rst.html" not in html  # excluded


@pytest.mark.parametrize(
    "rst_file, example_used_in",
    [
        (
            "sphinx_gallery.backreferences.identify_names.examples",
            "plot_numpy_matplotlib",
        ),
        ("sphinx_gallery.sorting.ExplicitOrder.examples", "plot_second_future_imports"),
    ],
)
def test_backreferences_examples_rst(sphinx_app, rst_file, example_used_in):
    """Test linking to mini-galleries using backreferences_dir."""
    backref_dir = sphinx_app.srcdir
    examples_rst = op.join(backref_dir, "gen_modules", "backreferences", rst_file)
    with codecs.open(examples_rst, "r", "utf-8") as fid:
        lines = fid.read()
    assert example_used_in in lines
    # check the .. raw:: html div count
    n_open = lines.count("<div")
    n_close = lines.count("</div")
    assert n_open == n_close


def test_backreferences_examples_html(sphinx_app):
    """Test linking to mini-galleries using backreferences_dir."""
    backref_file = op.join(
        sphinx_app.outdir, "gen_modules", "sphinx_gallery.backreferences.html"
    )
    with codecs.open(backref_file, "r", "utf-8") as fid:
        lines = fid.read()
    # Class properties not properly checked on older Sphinx (e.g. 3)
    # so let's use the "id" instead
    regex = re.compile(r'<dt[ \S]*id="sphinx_gallery.backreferences.[ \S]*>')
    n_documented = len(regex.findall(lines))
    possible = "\n".join(line for line in lines.split("\n") if "<dt " in line)
    # identify_names, DummyClass, DummyClass.prop, DummyClass.run, NameFinder
    # NameFinder.get_mapping, NameFinder.visit_Attribute, NameFinder.visit_Import
    # NameFinder.visit_ImportFrom, NameFinder.visit_Name
    assert n_documented == 10, possible
    # identify_names, DummyClass, NameFinder (3); once doc, once left bar (x2)
    n_mini = lines.count("Examples using ")
    assert n_mini == 6
    # only 3 actual mini-gallery divs
    n_div = lines.count('<div class="sphx-glr-thumbnails')
    assert n_div == 3
    # 3 documented uses
    n_thumb = lines.count('<div class="sphx-glr-thumbcontainer')
    assert n_thumb == 3
    # matched opening/closing divs
    n_open = lines.count("<div")
    n_close = lines.count("</div")
    assert n_open == n_close  # should always be equal


def test_logging_std_nested(sphinx_app):
    """Test that nested stdout/stderr uses within a given script work."""
    log_rst = op.join(sphinx_app.srcdir, "auto_examples", "plot_log.rst")
    with codecs.open(log_rst, "r", "utf-8") as fid:
        lines = fid.read()
    assert ".. code-block:: none\n\n    is in the same cell" in lines
    assert ".. code-block:: none\n\n    is not in the same cell" in lines


def _assert_mtimes(list_orig, list_new, different=(), ignore=()):
    """Assert that the correct set of files were changed based on mtime."""
    import numpy as np
    from numpy.testing import assert_allclose

    assert [op.basename(x) for x in list_orig] == [op.basename(x) for x in list_new]
    # This is probably not totally specific/correct, but this fails on 4.0.0
    # and not on other builds (e.g., 4.5) so hopefully good enough until we
    # drop 4.x support
    good_sphinx = Version(sphinx_version) >= Version("4.1")
    for orig, new in zip(list_orig, list_new):
        check_name = op.splitext(op.basename(orig))[0]
        if check_name.endswith("_codeobj"):
            check_name = check_name[:-8]
        if check_name in different:
            if good_sphinx:
                assert np.abs(op.getmtime(orig) - op.getmtime(new)) > 0.1
        elif check_name not in ignore:
            assert_allclose(
                op.getmtime(orig),
                op.getmtime(new),
                atol=1e-3,
                rtol=1e-20,
                err_msg=op.basename(orig),
            )


def test_rebuild(tmpdir_factory, sphinx_app):
    """Test examples that haven't been changed aren't run twice."""
    # First run completes in the fixture.
    status = sphinx_app._status.getvalue()
    lines = [line for line in status.split("\n") if "removed" in line]
    want = f".*{N_RST} added, 0 changed, 0 removed.*"
    assert re.match(want, status, re.MULTILINE | re.DOTALL) is not None, lines
    want = ".*targets for 2 source files that are out of date$.*"
    lines = [line for line in status.split("\n") if "out of date" in line]
    assert re.match(want, status, re.MULTILINE | re.DOTALL) is not None, lines
    lines = [line for line in status.split("\n") if "on MD5" in line]
    want = ".*executed %d out of %d.*after excluding 0 files.*based on MD5.*" % (
        N_GOOD,
        N_EXAMPLES,
    )
    assert re.match(want, status, re.MULTILINE | re.DOTALL) is not None, lines
    old_src_dir = (tmpdir_factory.getbasetemp() / "root_old").strpath
    shutil.copytree(sphinx_app.srcdir, old_src_dir)
    generated_modules_0 = sorted(
        op.join(old_src_dir, "gen_modules", f)
        for f in os.listdir(op.join(old_src_dir, "gen_modules"))
        if op.isfile(op.join(old_src_dir, "gen_modules", f))
    )
    generated_backrefs_0 = sorted(
        op.join(old_src_dir, "gen_modules", "backreferences", f)
        for f in os.listdir(op.join(old_src_dir, "gen_modules", "backreferences"))
    )
    generated_rst_0 = sorted(
        op.join(old_src_dir, "auto_examples", f)
        for f in os.listdir(op.join(old_src_dir, "auto_examples"))
        if f.endswith(".rst")
    )
    generated_pickle_0 = sorted(
        op.join(old_src_dir, "auto_examples", f)
        for f in os.listdir(op.join(old_src_dir, "auto_examples"))
        if f.endswith(".pickle")
    )
    copied_py_0 = sorted(
        op.join(old_src_dir, "auto_examples", f)
        for f in os.listdir(op.join(old_src_dir, "auto_examples"))
        if f.endswith(".py")
    )
    copied_ipy_0 = sorted(
        op.join(old_src_dir, "auto_examples", f)
        for f in os.listdir(op.join(old_src_dir, "auto_examples"))
        if f.endswith(".ipynb")
    )
    assert len(generated_modules_0) > 0
    assert len(generated_backrefs_0) > 0
    assert len(generated_rst_0) > 0
    assert len(generated_pickle_0) > 0
    assert len(copied_py_0) > 0
    assert len(copied_ipy_0) > 0
    assert len(sphinx_app.config.sphinx_gallery_conf["stale_examples"]) == 0
    assert op.isfile(
        op.join(sphinx_app.outdir, "_images", "sphx_glr_plot_numpy_matplotlib_001.png")
    )

    #
    # run a second time, no files should be updated
    #

    src_dir = sphinx_app.srcdir
    del sphinx_app  # don't accidentally use it below
    conf_dir = src_dir
    out_dir = op.join(src_dir, "_build", "html")
    toctrees_dir = op.join(src_dir, "_build", "toctrees")
    time.sleep(0.1)
    with docutils_namespace():
        new_app = Sphinx(
            src_dir,
            conf_dir,
            out_dir,
            toctrees_dir,
            buildername="html",
            status=StringIO(),
        )
        new_app.build(False, [])
    status = new_app._status.getvalue()
    lines = [line for line in status.split("\n") if "0 removed" in line]
    # XXX on AppVeyor this can be 13
    if sys.platform.startswith("win"):
        assert (
            re.match(
                ".*[0|1] added, [1-9][0-3]? changed, 0 removed$.*",
                status,
                re.MULTILINE | re.DOTALL,
            )
            is not None
        ), lines
    else:
        assert (
            re.match(
                ".*[0|1] added, [1-9] changed, 0 removed$.*",
                status,
                re.MULTILINE | re.DOTALL,
            )
            is not None
        ), lines
    want = ".*executed 0 out of %s.*after excluding %s files.*based on MD5.*" % (
        N_FAILING,
        N_GOOD,
    )
    assert re.match(want, status, re.MULTILINE | re.DOTALL) is not None
    n_stale = len(new_app.config.sphinx_gallery_conf["stale_examples"])
    assert n_stale == N_GOOD
    assert op.isfile(
        op.join(new_app.outdir, "_images", "sphx_glr_plot_numpy_matplotlib_001.png")
    )

    generated_modules_1 = sorted(
        op.join(new_app.srcdir, "gen_modules", f)
        for f in os.listdir(op.join(new_app.srcdir, "gen_modules"))
        if op.isfile(op.join(new_app.srcdir, "gen_modules", f))
    )
    generated_backrefs_1 = sorted(
        op.join(new_app.srcdir, "gen_modules", "backreferences", f)
        for f in os.listdir(op.join(new_app.srcdir, "gen_modules", "backreferences"))
    )
    generated_rst_1 = sorted(
        op.join(new_app.srcdir, "auto_examples", f)
        for f in os.listdir(op.join(new_app.srcdir, "auto_examples"))
        if f.endswith(".rst")
    )
    generated_pickle_1 = sorted(
        op.join(new_app.srcdir, "auto_examples", f)
        for f in os.listdir(op.join(new_app.srcdir, "auto_examples"))
        if f.endswith(".pickle")
    )
    copied_py_1 = sorted(
        op.join(new_app.srcdir, "auto_examples", f)
        for f in os.listdir(op.join(new_app.srcdir, "auto_examples"))
        if f.endswith(".py")
    )
    copied_ipy_1 = sorted(
        op.join(new_app.srcdir, "auto_examples", f)
        for f in os.listdir(op.join(new_app.srcdir, "auto_examples"))
        if f.endswith(".ipynb")
    )

    # mtimes for modules
    _assert_mtimes(generated_modules_0, generated_modules_1)

    # mtimes for backrefs (gh-394)
    _assert_mtimes(generated_backrefs_0, generated_backrefs_1)

    # generated reST files
    ignore = (
        # these two should almost always be different, but in case we
        # get extremely unlucky and have identical run times
        # on the one script that gets re-run (because it's a fail)...
        "sg_execution_times",
        "sg_api_usage",
        "plot_future_imports_broken",
        "plot_scraper_broken",
    )
    _assert_mtimes(generated_rst_0, generated_rst_1, ignore=ignore)

    # mtimes for pickles
    _assert_mtimes(generated_pickle_0, generated_pickle_1)

    # mtimes for .py files (gh-395)
    _assert_mtimes(copied_py_0, copied_py_1)

    # mtimes for .ipynb files
    _assert_mtimes(copied_ipy_0, copied_ipy_1)

    #
    # run a third and a fourth time, changing one file or running one stale
    #

    for how in ("run_stale", "modify"):
        # modify must be last as this rerun setting tries to run the
        # broken example (subsequent tests depend on it)
        _rerun(
            how,
            src_dir,
            conf_dir,
            out_dir,
            toctrees_dir,
            generated_modules_0,
            generated_backrefs_0,
            generated_rst_0,
            generated_pickle_0,
            copied_py_0,
            copied_ipy_0,
        )


def _rerun(
    how,
    src_dir,
    conf_dir,
    out_dir,
    toctrees_dir,
    generated_modules_0,
    generated_backrefs_0,
    generated_rst_0,
    generated_pickle_0,
    copied_py_0,
    copied_ipy_0,
):
    """Rerun the sphinx build and check that the right files were changed."""
    time.sleep(0.1)
    confoverrides = dict()
    if how == "modify":
        fname = op.join(src_dir, "../examples", "plot_numpy_matplotlib.py")
        with codecs.open(fname, "r", "utf-8") as fid:
            lines = fid.readlines()
        with codecs.open(fname, "w", "utf-8") as fid:
            for line in lines:
<<<<<<< HEAD
                # Make a tiny change that won't affect the recommender
                if 'FYI this' in line:
                    line = line.replace('FYI this', 'FYA this')
=======
                if "FYI this" in line:
                    line = "A " + line
>>>>>>> bab529b5
                fid.write(line)
        out_of, excluding = N_FAILING + 1, N_GOOD - 1
        n_stale = N_GOOD - 1
    else:
        assert how == "run_stale"
        confoverrides["sphinx_gallery_conf.run_stale_examples"] = "True"
        confoverrides["sphinx_gallery_conf.filename_pattern"] = "plot_numpy_ma"
        out_of, excluding = 1, 0
        n_stale = 0
    with docutils_namespace():
        new_app = Sphinx(
            src_dir,
            conf_dir,
            out_dir,
            toctrees_dir,
            buildername="html",
            status=StringIO(),
            confoverrides=confoverrides,
        )
        new_app.build(False, [])
    status = new_app._status.getvalue()
    lines = [line for line in status.split("\n") if "source files that" in line]
    lines = "\n".join([how] + lines)
    flags = re.MULTILINE | re.DOTALL
    # for some reason, setting "confoverrides" above causes Sphinx to show
    # all targets out of date, even though they haven't been modified...
    want = f".*targets for {N_RST} source files that are out of date$.*"
    assert re.match(want, status, flags) is not None, lines
    # ... but then later detects that only some have actually changed:
    lines = [line for line in status.split("\n") if "changed," in line]
    # Ones that can change on stale:
    # - auto_examples/future/plot_future_imports_broken
    # - auto_examples/future/sg_execution_times
    # - auto_examples/plot_scraper_broken
    # - auto_examples/sg_execution_times
    # - sg_api_usage
    # Sometimes it's not all 5, for example when the execution time and
    # memory usage reported ends up being the same.
    #
    # Modifying an example then adds these two:
    # - auto_examples/index
    # - auto_examples/plot_numpy_matplotlib
    if how == "modify":
        n_ch = "[3-7]"
    else:
        n_ch = "[1-5]"
    lines = "\n".join([f"\n{how} != {n_ch}:"] + lines)
    want = f".*updating environment:.*[0|1] added, {n_ch} changed, 0 removed.*"
    assert re.match(want, status, flags) is not None, lines
    want = ".*executed 1 out of %s.*after excluding %s files.*based on MD5.*" % (
        out_of,
        excluding,
    )
    assert re.match(want, status, flags) is not None
    got_stale = len(new_app.config.sphinx_gallery_conf["stale_examples"])
    assert got_stale == n_stale
    assert op.isfile(
        op.join(new_app.outdir, "_images", "sphx_glr_plot_numpy_matplotlib_001.png")
    )

    generated_modules_1 = sorted(
        op.join(new_app.srcdir, "gen_modules", f)
        for f in os.listdir(op.join(new_app.srcdir, "gen_modules"))
        if op.isfile(op.join(new_app.srcdir, "gen_modules", f))
    )
    generated_backrefs_1 = sorted(
        op.join(new_app.srcdir, "gen_modules", "backreferences", f)
        for f in os.listdir(op.join(new_app.srcdir, "gen_modules", "backreferences"))
    )
    generated_rst_1 = sorted(
        op.join(new_app.srcdir, "auto_examples", f)
        for f in os.listdir(op.join(new_app.srcdir, "auto_examples"))
        if f.endswith(".rst")
    )
    generated_pickle_1 = sorted(
        op.join(new_app.srcdir, "auto_examples", f)
        for f in os.listdir(op.join(new_app.srcdir, "auto_examples"))
        if f.endswith(".pickle")
    )
    copied_py_1 = sorted(
        op.join(new_app.srcdir, "auto_examples", f)
        for f in os.listdir(op.join(new_app.srcdir, "auto_examples"))
        if f.endswith(".py")
    )
    copied_ipy_1 = sorted(
        op.join(new_app.srcdir, "auto_examples", f)
        for f in os.listdir(op.join(new_app.srcdir, "auto_examples"))
        if f.endswith(".ipynb")
    )

    # mtimes for modules
    _assert_mtimes(generated_modules_0, generated_modules_1)

    # mtimes for backrefs (gh-394)
    _assert_mtimes(generated_backrefs_0, generated_backrefs_1)

    # generated reST files
    different = ("plot_numpy_matplotlib",)
    ignore = (
        # this one should almost always be different, but in case we
        # get extremely unlucky and have identical run times
        # on the one script above that changes...
        "sg_execution_times",
        "sg_api_usage",
        # this one will not change even though it was retried
        "plot_future_imports_broken",
        "plot_scraper_broken",
    )
    # not reliable on Windows and one Ubuntu run
    bad = sys.platform.startswith("win") or os.getenv("BAD_MTIME", "0") == "1"
    if not bad:
        _assert_mtimes(generated_rst_0, generated_rst_1, different, ignore)

        # mtimes for pickles
        use_different = () if how == "run_stale" else different
        _assert_mtimes(generated_pickle_0, generated_pickle_1, ignore=ignore)

        # mtimes for .py files (gh-395)
        _assert_mtimes(copied_py_0, copied_py_1, different=use_different)

        # mtimes for .ipynb files
        _assert_mtimes(copied_ipy_0, copied_ipy_1, different=use_different)


@pytest.mark.parametrize(
    "name, want",
    [
        (
            "future/plot_future_imports_broken",
            ".*RuntimeError.*Forcing this example to fail on Python 3.*",
        ),
        ("plot_scraper_broken", ".*ValueError.*zero-size array to reduction.*"),
    ],
)
def test_error_messages(sphinx_app, name, want):
    """Test that informative error messages are added."""
    src_dir = sphinx_app.srcdir
    example_rst = op.join(src_dir, "auto_examples", name + ".rst")
    with codecs.open(example_rst, "r", "utf-8") as fid:
        rst = fid.read()
    rst = rst.replace("\n", " ")
    assert re.match(want, rst) is not None


@pytest.mark.parametrize(
    "name, want",
    [
        (
            "future/plot_future_imports_broken",
            ".*RuntimeError.*Forcing this example to fail on Python 3.*",
        ),
        ("plot_scraper_broken", ".*ValueError.*zero-size array to reduction.*"),
    ],
)
def test_error_messages_dirhtml(sphinx_dirhtml_app, name, want):
    """Test that informative error messages are added."""
    src_dir = sphinx_dirhtml_app.srcdir
    example_rst = op.join(src_dir, "auto_examples", name + ".rst")
    with codecs.open(example_rst, "r", "utf-8") as fid:
        rst = fid.read()
    rst = rst.replace("\n", " ")
    assert re.match(want, rst) is not None


def test_alt_text_image(sphinx_app):
    """Test alt text for matplotlib images in html and rst."""
    out_dir = sphinx_app.outdir
    src_dir = sphinx_app.srcdir
    # alt text is fig titles, rst
    example_rst = op.join(src_dir, "auto_examples", "plot_matplotlib_alt.rst")
    with codecs.open(example_rst, "r", "utf-8") as fid:
        rst = fid.read()
    # suptitle and axes titles
    assert ":alt: This is a sup title, subplot 1, subplot 2" in rst
    # multiple titles
    assert ":alt: Left Title, Center Title, Right Title" in rst

    # no fig title - alt text is file name, rst
    example_rst = op.join(src_dir, "auto_examples", "plot_numpy_matplotlib.rst")
    with codecs.open(example_rst, "r", "utf-8") as fid:
        rst = fid.read()
    assert ":alt: plot numpy matplotlib" in rst
    # html
    example_html = op.join(out_dir, "auto_examples", "plot_numpy_matplotlib.html")
    with codecs.open(example_html, "r", "utf-8") as fid:
        html = fid.read()
    assert 'alt="plot numpy matplotlib"' in html


def test_alt_text_thumbnail(sphinx_app):
    """Test alt text for thumbnail in html and rst."""
    out_dir = sphinx_app.outdir
    src_dir = sphinx_app.srcdir
    # check gallery index thumbnail, html
    generated_examples_index = op.join(out_dir, "auto_examples", "index.html")
    with codecs.open(generated_examples_index, "r", "utf-8") as fid:
        html = fid.read()
    assert 'alt=""' in html
    # check backreferences thumbnail, html
    backref_html = op.join(out_dir, "gen_modules", "sphinx_gallery.backreferences.html")
    with codecs.open(backref_html, "r", "utf-8") as fid:
        html = fid.read()
    assert 'alt=""' in html
    # check gallery index thumbnail, rst
    generated_examples_index = op.join(src_dir, "auto_examples", "index.rst")
    with codecs.open(generated_examples_index, "r", "utf-8") as fid:
        rst = fid.read()
    assert ":alt:" in rst


def test_backreference_labels(sphinx_app):
    """Tests that backreference labels work."""
    src_dir = sphinx_app.srcdir
    out_dir = sphinx_app.outdir
    # Test backreference label
    backref_rst = op.join(src_dir, "gen_modules", "sphinx_gallery.backreferences.rst")
    with codecs.open(backref_rst, "r", "utf-8") as fid:
        rst = fid.read()
    label = ".. _sphx_glr_backref_sphinx_gallery.backreferences.identify_names:"  # noqa: E501
    assert label in rst
    # Test html link
    index_html = op.join(out_dir, "index.html")
    with codecs.open(index_html, "r", "utf-8") as fid:
        html = fid.read()
    link = 'href="gen_modules/sphinx_gallery.backreferences.html#sphx-glr-backref-sphinx-gallery-backreferences-identify-names">'  # noqa: E501
    assert link in html


@pytest.mark.parametrize(
    "test, nlines, filenamesortkey",
    [
        # first example, no heading
        ("Test 1-N", 5, False),
        # first example, default heading, default level
        ("Test 1-D-D", 7, False),
        # first example, default heading, custom level
        ("Test 1-D-C", 7, False),
        # first example, custom heading, default level
        ("Test 1-C-D", 8, False),
        # both examples, no heading
        ("Test 2-N", 10, True),
        # both examples, default heading, default level
        ("Test 2-D-D", 13, True),
        # both examples, custom heading, custom level
        ("Test 2-C-C", 14, True),
    ],
)
def test_minigallery_directive(sphinx_app, test, nlines, filenamesortkey):
    """Tests the functionality of the minigallery directive."""
    out_dir = sphinx_app.outdir
    minigallery_html = op.join(out_dir, "minigallery.html")
    with codecs.open(minigallery_html, "r", "utf-8") as fid:
        lines = fid.readlines()

    # Regular expressions for matching
    any_heading = re.compile(r"<h([1-6])>.+<\/h\1>")
    explicitorder_example = re.compile(
        r"(?s)<img .+" r"(plot_second_future_imports).+" r"auto_examples\/\1\.html"
    )
    filenamesortkey_example = re.compile(
        r"(?s)<img .+" r"(plot_numpy_matplotlib).+" r"auto_examples\/\1\.html"
    )
    # Heading strings
    heading_str = {
        "Test 1-N": None,
        "Test 1-D-D": r"<h2>Examples using .+ExplicitOrder.+<\/h2>",
        "Test 1-D-C": r"<h3>Examples using .+ExplicitOrder.+<\/h3>",
        "Test 1-C-D": r"<h2>This is a custom heading.*<\/h2>",
        "Test 2-N": None,
        "Test 2-D-D": r"<h2>Examples using one of multiple objects.*<\/h2>",
        "Test 2-C-C": r"<h1>This is a different custom heading.*<\/h1>",
    }

    for i in range(len(lines)):
        if test in lines[i]:
            text = "".join(lines[i : i + nlines])
            print(f"{test}: {text}")
            # Check headings
            if heading_str[test]:
                heading = re.compile(heading_str[test])
                assert heading.search(text) is not None
            else:
                # Confirm there isn't a heading
                assert any_heading.search(text) is None

            # Check for examples
            assert explicitorder_example.search(text) is not None
            if filenamesortkey:
                assert filenamesortkey_example.search(text) is not None
            else:
                assert filenamesortkey_example.search(text) is None


def test_matplotlib_warning_filter(sphinx_app):
    """Test Matplotlib agg warning is removed."""
    out_dir = sphinx_app.outdir
    example_html = op.join(out_dir, "auto_examples", "plot_matplotlib_alt.html")
    with codecs.open(example_html, "r", "utf-8") as fid:
        html = fid.read()
    warning = (
        "Matplotlib is currently using agg, which is a"
        " non-GUI backend, so cannot show the figure."
    )
    assert warning not in html
    warning = "is non-interactive, and thus cannot be shown"
    assert warning not in html


def test_jupyter_notebook_pandoc(sphinx_app):
    """Test using pypandoc."""
    src_dir = sphinx_app.srcdir
    fname = op.join(src_dir, "auto_examples", "plot_numpy_matplotlib.ipynb")
    with codecs.open(fname, "r", "utf-8") as fid:
        md = fid.read()

    md_sg = r"Use :mod:`sphinx_gallery` to link to other packages, like\n:mod:`numpy`, :mod:`matplotlib.colors`, and :mod:`matplotlib.pyplot`."  # noqa
    md_pandoc = r"Use `sphinx_gallery`{.interpreted-text role=\"mod\"} to link to other\npackages, like `numpy`{.interpreted-text role=\"mod\"},\n`matplotlib.colors`{.interpreted-text role=\"mod\"}, and\n`matplotlib.pyplot`{.interpreted-text role=\"mod\"}."  # noqa

    if any(_has_pypandoc()):
        assert md_pandoc in md
    else:
        assert md_sg in md


def test_md5_hash(sphinx_app):
    """Test MD5 hashing."""
    src_dir = sphinx_app.srcdir
    fname = op.join(src_dir, "auto_examples", "plot_log.py.md5")
    expected_md5 = "0edc2de97f96f3b55f8b4a21994931a8"
    with open(fname) as md5_file:
        actual_md5 = md5_file.read()

    assert actual_md5 == expected_md5


def test_interactive_example_logo_exists(sphinx_app):
    """Test that the binder logo path is correct."""
    root = op.join(sphinx_app.outdir, "auto_examples")
    with codecs.open(op.join(root, "plot_svg.html"), "r", "utf-8") as fid:
        html = fid.read()
    path = re.match(
        r'.*<img alt="Launch binder" src="([^"]*)" width=.*\/>.*', html, re.DOTALL
    )
    assert path is not None
    path = path.groups()[0]
    img_fname = op.abspath(op.join(root, path))
    assert "binder_badge_logo" in img_fname  # can have numbers appended
    assert op.isfile(img_fname)
    assert (
        "https://mybinder.org/v2/gh/sphinx-gallery/sphinx-gallery.github.io/master?urlpath=lab/tree/notebooks/auto_examples/plot_svg.ipynb"
        in html
    )  # noqa: E501

    path = re.match(
        r'.*<img alt="Launch JupyterLite" src="([^"]*)" width=.*\/>.*', html, re.DOTALL
    )
    assert path is not None
    path = path.groups()[0]
    img_fname = op.abspath(op.join(root, path))
    assert "jupyterlite_badge_logo" in img_fname  # can have numbers appended
    assert op.isfile(img_fname)


def test_download_and_interactive_note(sphinx_app):
    """Test text saying go to the end to download code or run the example."""
    root = op.join(sphinx_app.outdir, "auto_examples")
    with codecs.open(op.join(root, "plot_svg.html"), "r", "utf-8") as fid:
        html = fid.read()

    pattern = (
        r"to download the full example.+" r"in your browser via JupyterLite or Binder"
    )
    assert re.search(pattern, html)


def test_defer_figures(sphinx_app):
    """Test the deferring of figures."""
    root = op.join(sphinx_app.outdir, "auto_examples")
    fname = op.join(root, "plot_defer_figures.html")
    with codecs.open(fname, "r", "utf-8") as fid:
        html = fid.read()

    # The example has two code blocks with plotting commands, but the first
    # block has the flag ``sphinx_gallery_defer_figures``.  Thus, there should
    # be only one image, not two, in the output.
    assert "../_images/sphx_glr_plot_defer_figures_001.png" in html
    assert "../_images/sphx_glr_plot_defer_figures_002.png" not in html


def test_no_dummy_image(sphinx_app):
    """Test sphinx_gallery_dummy_images NOT created when executable is True."""
    img1 = op.join(
        sphinx_app.srcdir, "auto_examples", "images", "sphx_glr_plot_repr_001.png"
    )
    img2 = op.join(
        sphinx_app.srcdir, "auto_examples", "images", "sphx_glr_plot_repr_002.png"
    )
    assert not op.isfile(img1)
    assert not op.isfile(img2)


def test_jupyterlite_modifications(sphinx_app):
    src_dir = sphinx_app.srcdir
    jupyterlite_notebook_pattern = op.join(
        src_dir, "jupyterlite_contents", "**", "*.ipynb"
    )
    jupyterlite_notebook_filenames = glob.glob(
        jupyterlite_notebook_pattern, recursive=True
    )

    for notebook_filename in jupyterlite_notebook_filenames:
        with open(notebook_filename) as f:
            notebook_content = json.load(f)

        first_cell = notebook_content["cells"][0]
        assert first_cell["cell_type"] == "markdown"
        assert (
            f"JupyterLite-specific change for {notebook_filename}"
            in first_cell["source"]
        )<|MERGE_RESOLUTION|>--- conflicted
+++ resolved
@@ -816,14 +816,9 @@
             lines = fid.readlines()
         with codecs.open(fname, "w", "utf-8") as fid:
             for line in lines:
-<<<<<<< HEAD
                 # Make a tiny change that won't affect the recommender
-                if 'FYI this' in line:
-                    line = line.replace('FYI this', 'FYA this')
-=======
                 if "FYI this" in line:
-                    line = "A " + line
->>>>>>> bab529b5
+                    line = line.replace("FYI this", "FYA this")
                 fid.write(line)
         out_of, excluding = N_FAILING + 1, N_GOOD - 1
         n_stale = N_GOOD - 1
